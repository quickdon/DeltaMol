--- conflicted
+++ resolved
@@ -309,12 +309,8 @@
     batch_size: int = 32
     num_workers: int = 0
     update_frequency: int = 1
-<<<<<<< HEAD
-    log_every: int = 10
+    log_every: int = 1
     log_every_steps: int = 100
-=======
-    log_every: int = 1
->>>>>>> e0b6a7b1
     device: str = "auto"
     mixed_precision: bool = False
     autocast_dtype: str = "float16"
@@ -340,10 +336,7 @@
     best_checkpoint_name: str = "best.pt"
     last_checkpoint_name: str = "last.pt"
     distributed: DistributedConfig = field(default_factory=DistributedConfig)
-<<<<<<< HEAD
     tensorboard: bool = True
-=======
->>>>>>> e0b6a7b1
 
 
 class Trainer:
@@ -395,7 +388,6 @@
         self._update_frequency = max(int(self.config.update_frequency), 1)
         self._global_batches = 0
         self._optimizer_steps = 0
-<<<<<<< HEAD
         self._eval_batches = 0
         self._summary_writer: Optional[SummaryWriter]
         self._tensorboard_dir: Optional[Path] = None
@@ -417,8 +409,6 @@
                     _emit_info(f"TensorBoard events will be written to {log_dir}")
         else:
             self._summary_writer = None
-=======
->>>>>>> e0b6a7b1
         device_msg = f"Initialised trainer on {_describe_device(self.device)}"
         if self.distributed.enabled:
             device_msg += (
@@ -508,10 +498,7 @@
         for epoch in range(1, self.config.epochs + 1):
             if train_sampler is not None and hasattr(train_sampler, "set_epoch"):
                 train_sampler.set_epoch(epoch)
-<<<<<<< HEAD
             epoch_start = perf_counter()
-=======
->>>>>>> e0b6a7b1
             train_loss = self._run_epoch(dataloader, training=True, epoch=epoch)
             history[f"train/{epoch}"] = train_loss
             last_train_loss = train_loss
@@ -520,7 +507,6 @@
                 val_loss = self._run_epoch(val_loader, training=False, epoch=epoch)
                 history[f"val/{epoch}"] = val_loss
                 last_val_loss = val_loss
-<<<<<<< HEAD
             epoch_duration = perf_counter() - epoch_start
             history[f"time/{epoch}"] = float(epoch_duration)
             self._log_scalar("loss/train", train_loss, epoch)
@@ -529,20 +515,13 @@
             self._log_scalar("time/epoch", float(epoch_duration), epoch)
             if epoch == 1 or epoch == self.config.epochs or epoch % log_interval == 0:
                 message = f"Epoch {epoch:03d} | time={epoch_duration:.2f}s | train: {train_loss:.4f}"
-=======
-            if epoch == 1 or epoch == self.config.epochs or epoch % log_interval == 0:
-                message = f"Epoch {epoch:03d} | train: {train_loss:.4f}"
->>>>>>> e0b6a7b1
                 if val_loss is not None:
                     message += f" | val: {val_loss:.4f}"
                 _emit_info(message)
             if self.scheduler is not None:
                 lr_value = float(self.scheduler.get_last_lr()[0])
                 history[f"lr/{epoch}"] = lr_value
-<<<<<<< HEAD
                 self._log_scalar("lr", lr_value, epoch)
-=======
->>>>>>> e0b6a7b1
             self._update_checkpoints(train_loss, val_loss)
             if self._should_stop_early(val_loss):
                 _emit_info(
@@ -565,11 +544,8 @@
             _emit_info(f"Best checkpoint: {self.best_checkpoint_path}")
         if self.last_checkpoint_path is not None:
             _emit_info(f"Last checkpoint: {self.last_checkpoint_path}")
-<<<<<<< HEAD
         if self._summary_writer is not None:
             self._summary_writer.flush()
-=======
->>>>>>> e0b6a7b1
         return history
 
     def _run_epoch(self, dataloader: DataLoader, *, training: bool, epoch: int) -> float:
@@ -582,10 +558,7 @@
             total_batches = len(dataloader)
         except TypeError:
             total_batches = None
-<<<<<<< HEAD
         log_interval_steps = max(int(self.config.log_every_steps), 1)
-=======
->>>>>>> e0b6a7b1
         for step, batch in enumerate(dataloader, start=1):
             batch_start = perf_counter()
             inputs, targets = batch
@@ -618,10 +591,6 @@
                     self._apply_optimizer_step()
                     pending_update = False
                     optimizer_step = True
-<<<<<<< HEAD
-=======
-                self._global_batches += 1
->>>>>>> e0b6a7b1
             total_loss += loss_value
             n_batches += 1
             batch_time = perf_counter() - batch_start
@@ -629,21 +598,17 @@
             accum_step = (step - 1) % self._update_frequency + 1
             total_batches_str = f"/{total_batches:04d}" if total_batches is not None else ""
             phase = "train" if training else "eval"
-<<<<<<< HEAD
             should_log = (
                 step == 1
                 or (total_batches is not None and step == total_batches)
                 or (step % log_interval_steps == 0)
             )
-=======
->>>>>>> e0b6a7b1
             message = (
                 f"[Epoch {epoch:03d}][{phase}][Batch {step:04d}{total_batches_str}] "
                 f"loss={loss_value:.4f}, lr={lr_message}, batch_size={batch_size}, "
                 f"time={batch_time:.3f}s"
             )
             if training:
-<<<<<<< HEAD
                 train_step_index = self._global_batches + 1
                 self._log_scalar("loss/train_step", loss_value, train_step_index)
                 message += (
@@ -661,15 +626,6 @@
                 self._global_batches += 1
             else:
                 self._eval_batches += 1
-=======
-                message += (
-                    f", accum={accum_step}/{self._update_frequency}, "
-                    f"optimizer_steps={self._optimizer_steps}, "
-                    f"global_batch={self._global_batches}"
-                )
-                message += ", optimizer_step=yes" if optimizer_step else ", optimizer_step=no"
-            _emit_info(message)
->>>>>>> e0b6a7b1
         if training and pending_update:
             self._apply_optimizer_step()
         reduce_device = self.device if self.device.type == "cuda" else torch.device("cpu")
@@ -683,7 +639,6 @@
         n_batches = int(stats[1].item())
         return total_loss / max(n_batches, 1)
 
-<<<<<<< HEAD
     def _log_scalar(self, tag: str, value: float, step: int) -> None:
         if self._summary_writer is None:
             return
@@ -692,8 +647,6 @@
         except Exception:  # pragma: no cover - defensive guard
             pass
 
-=======
->>>>>>> e0b6a7b1
     def _apply_optimizer_step(self) -> None:
         if self.scaler is not None:
             self.scaler.step(self.optimizer)
@@ -975,7 +928,6 @@
         self._update_frequency = max(int(self.config.update_frequency), 1)
         self._global_batches = 0
         self._optimizer_steps = 0
-<<<<<<< HEAD
         self._eval_batches = 0
         self._summary_writer: Optional[SummaryWriter]
         self._tensorboard_dir: Optional[Path] = None
@@ -997,8 +949,6 @@
                     _emit_info(f"TensorBoard events will be written to {log_dir}")
         else:
             self._summary_writer = None
-=======
->>>>>>> e0b6a7b1
         device_msg = f"Initialised potential trainer on {_describe_device(self.device)}"
         if self.distributed.enabled:
             device_msg += (
@@ -1108,7 +1058,6 @@
         for epoch in range(1, self.config.epochs + 1):
             if train_sampler is not None and hasattr(train_sampler, "set_epoch"):
                 train_sampler.set_epoch(epoch)
-<<<<<<< HEAD
             epoch_start = perf_counter()
             train_metrics = self._run_epoch(dataloader, training=True, epoch=epoch)
             history[f"train/{epoch}"] = train_metrics["loss"]
@@ -1116,16 +1065,11 @@
                 history[f"train_energy/{epoch}"] = train_metrics["energy_loss"]
             if "force_loss" in train_metrics:
                 history[f"train_force/{epoch}"] = train_metrics["force_loss"]
-=======
-            train_metrics = self._run_epoch(dataloader, training=True, epoch=epoch)
-            history[f"train/{epoch}"] = train_metrics["loss"]
->>>>>>> e0b6a7b1
             last_train_metrics = train_metrics
             val_metrics: Optional[Dict[str, float]] = None
             if val_loader is not None:
                 val_metrics = self._run_epoch(val_loader, training=False, epoch=epoch)
                 history[f"val/{epoch}"] = val_metrics["loss"]
-<<<<<<< HEAD
                 if "energy_loss" in val_metrics:
                     history[f"val_energy/{epoch}"] = val_metrics["energy_loss"]
                 if "force_loss" in val_metrics:
@@ -1150,22 +1094,13 @@
                     f"Epoch {epoch:03d} | time={epoch_duration:.2f}s | "
                     f"train: {train_metrics['loss']:.4f}"
                 )
-=======
-                last_val_metrics = val_metrics
-            if epoch == 1 or epoch == self.config.epochs or epoch % log_interval == 0:
-                message = f"Epoch {epoch:03d} | train: {train_metrics['loss']:.4f}"
->>>>>>> e0b6a7b1
                 if val_metrics is not None:
                     message += f" | val: {val_metrics['loss']:.4f}"
                 _emit_info(message)
             if self.scheduler is not None:
-<<<<<<< HEAD
                 lr_value = float(self.scheduler.get_last_lr()[0])
                 history[f"lr/{epoch}"] = lr_value
                 self._log_scalar("lr", lr_value, epoch)
-=======
-                history[f"lr/{epoch}"] = float(self.scheduler.get_last_lr()[0])
->>>>>>> e0b6a7b1
             val_loss = val_metrics["loss"] if val_metrics is not None else None
             self._update_checkpoints(train_metrics["loss"], val_loss)
             if self._should_stop_early(val_loss):
@@ -1196,11 +1131,8 @@
             _emit_info(f"Best checkpoint: {self.best_checkpoint_path}")
         if self.last_checkpoint_path is not None:
             _emit_info(f"Last checkpoint: {self.last_checkpoint_path}")
-<<<<<<< HEAD
         if self._summary_writer is not None:
             self._summary_writer.flush()
-=======
->>>>>>> e0b6a7b1
         return history
 
     def _run_epoch(self, dataloader: DataLoader, *, training: bool, epoch: int) -> Dict[str, float]:
@@ -1220,10 +1152,7 @@
             total_batches = len(dataloader)
         except TypeError:
             total_batches = None
-<<<<<<< HEAD
         log_interval_steps = max(int(self.config.log_every_steps), 1)
-=======
->>>>>>> e0b6a7b1
         for step, batch in enumerate(dataloader, start=1):
             batch_start = perf_counter()
             batch = {
@@ -1299,10 +1228,6 @@
                     self._apply_optimizer_step()
                     pending_update = False
                     optimizer_step = True
-<<<<<<< HEAD
-=======
-                self._global_batches += 1
->>>>>>> e0b6a7b1
             total_loss += loss_value
             total_energy_loss += energy_loss_value
             total_force_loss += force_loss_value
@@ -1313,14 +1238,11 @@
             total_batches_str = f"/{total_batches:04d}" if total_batches is not None else ""
             phase = "train" if training else "eval"
             batch_size = int(energies.shape[0])
-<<<<<<< HEAD
             should_log = (
                 step == 1
                 or (total_batches is not None and step == total_batches)
                 or (step % log_interval_steps == 0)
             )
-=======
->>>>>>> e0b6a7b1
             message = (
                 f"[Epoch {epoch:03d}][{phase}][Batch {step:04d}{total_batches_str}] "
                 f"loss={loss_value:.4f}, energy_loss={energy_loss_value:.4f}, "
@@ -1329,7 +1251,6 @@
             if self.config.force_weight > 0.0:
                 message += f", force_loss={force_loss_value:.4f}"
             if training:
-<<<<<<< HEAD
                 train_step_index = self._global_batches + 1
                 self._log_scalar("loss/train_step", loss_value, train_step_index)
                 self._log_scalar("loss/train_energy_step", energy_loss_value, train_step_index)
@@ -1353,15 +1274,6 @@
                 self._global_batches += 1
             else:
                 self._eval_batches += 1
-=======
-                message += (
-                    f", accum={accum_step}/{self._update_frequency}, "
-                    f"optimizer_steps={self._optimizer_steps}, "
-                    f"global_batch={self._global_batches}"
-                )
-                message += ", optimizer_step=yes" if optimizer_step else ", optimizer_step=no"
-            _emit_info(message)
->>>>>>> e0b6a7b1
         if training and pending_update:
             self._apply_optimizer_step()
         reduce_device = self.device if self.device.type == "cuda" else torch.device("cpu")
@@ -1383,7 +1295,6 @@
             metrics["force_loss"] = total_force_loss / max(n_batches, 1)
         return metrics
 
-<<<<<<< HEAD
     def _log_scalar(self, tag: str, value: float, step: int) -> None:
         if self._summary_writer is None:
             return
@@ -1392,8 +1303,6 @@
         except Exception:  # pragma: no cover - defensive guard
             pass
 
-=======
->>>>>>> e0b6a7b1
     def _apply_optimizer_step(self) -> None:
         if self.config.max_grad_norm is not None:
             params_to_clip = list(self.model.parameters())
