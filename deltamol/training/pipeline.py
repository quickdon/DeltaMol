"""High level training orchestration utilities."""
from __future__ import annotations

import json
import logging
import math
<<<<<<< HEAD
from contextlib import nullcontext
=======
>>>>>>> 1228710f
from dataclasses import dataclass
from pathlib import Path
from typing import Dict, Optional, Sequence, Tuple

import torch
from torch import nn
from torch.optim import Optimizer
from torch.utils.data import DataLoader, Dataset, random_split

from ..models.baseline import LinearAtomicBaseline, LinearBaselineConfig
from ..models.potential import PotentialOutput
from .datasets import MolecularGraphDataset, collate_graphs

LOGGER = logging.getLogger(__name__)


<<<<<<< HEAD
try:  # pragma: no cover - torch<2.0 fallback
    from torch.amp import GradScaler as _GradScalerBase
except ImportError:  # pragma: no cover - legacy path
    from torch.cuda.amp import GradScaler as _GradScalerBase  # type: ignore[attr-defined]


def _make_grad_scaler(enabled: bool) -> _GradScalerBase:
    """Instantiate a :class:`GradScaler` handling old and new signatures."""

    try:
        return _GradScalerBase(device_type="cuda", enabled=enabled)  # type: ignore[call-arg]
    except TypeError:  # pragma: no cover - torch<2.0 signature
        return _GradScalerBase(enabled=enabled)


=======
>>>>>>> 1228710f
def _emit_info(message: str) -> None:
    """Emit an informational message via logging with stdout fallback."""

    LOGGER.info(message)
    if not (LOGGER.hasHandlers() and LOGGER.isEnabledFor(logging.INFO)):
        print(message)


def _save_history(output_dir: Path, history: Dict[str, float]) -> Path:
    """Persist a training history dictionary to ``history.json``."""

    history_path = output_dir / "history.json"
    with history_path.open("w", encoding="utf-8") as handle:
        json.dump(history, handle, indent=2)
    _emit_info(f"Saved training history to {history_path}")
    return history_path


<<<<<<< HEAD
def _resolve_autocast_settings(
    device: torch.device, config: "TrainingConfig"
) -> Tuple[bool, Optional[str], Optional[torch.dtype], bool]:
    """Determine whether autocast should be enabled for the trainer."""

    if not getattr(config, "mixed_precision", False):
        return False, None, None, False
    device_type = device.type
    dtype_name = str(getattr(config, "autocast_dtype", None) or "float16").lower()
    if device_type == "cuda":
        mapping = {
            "float16": torch.float16,
            "fp16": torch.float16,
            "half": torch.float16,
            "bfloat16": torch.bfloat16,
            "bf16": torch.bfloat16,
        }
        if dtype_name not in mapping:
            raise ValueError(f"Unsupported autocast dtype '{dtype_name}' for CUDA mixed precision")
        dtype = mapping[dtype_name]
        scaler_enabled = bool(getattr(config, "grad_scaler", True)) and dtype == torch.float16
        return True, device_type, dtype, scaler_enabled
    if device_type == "cpu":
        mapping = {
            "bfloat16": torch.bfloat16,
            "bf16": torch.bfloat16,
            "float16": torch.bfloat16,
            "fp16": torch.bfloat16,
            "half": torch.bfloat16,
        }
        dtype = mapping.get(dtype_name)
        if dtype is None:
            raise ValueError(f"Unsupported autocast dtype '{dtype_name}' for CPU mixed precision")
        if dtype_name not in {"bfloat16", "bf16"}:
            _emit_info(
                "CPU mixed precision only supports bfloat16; falling back to bfloat16 autocast."
            )
        return True, device_type, torch.bfloat16, False
    _emit_info(
        "Mixed precision requested on device type '%s', but autocast is not supported; disabling mixed precision."
        % device_type
    )
    return False, None, None, False


def _autocast_context(
    enabled: bool, device_type: Optional[str], dtype: Optional[torch.dtype]
):
    if not enabled or device_type is None or dtype is None:
        return nullcontext()
    return torch.autocast(device_type=device_type, dtype=dtype)


=======
>>>>>>> 1228710f
class WarmupDecayScheduler:
    """Learning rate scheduler with warmup and configurable decay."""

    def __init__(
        self,
        optimizer: Optimizer,
        *,
        warmup_steps: int,
        total_steps: int,
        strategy: str,
        min_lr_ratio: float,
        gamma: float,
        step_size: int,
    ) -> None:
        self.optimizer = optimizer
        self.strategy = strategy
        self.warmup_steps = max(int(warmup_steps), 0)
        inferred_total = max(int(total_steps), 1)
        self.total_steps = max(inferred_total, self.warmup_steps + 1)
        self.min_lr_ratio = max(float(min_lr_ratio), 0.0)
        self.gamma = float(gamma)
        self.step_size = max(int(step_size), 1)
        self.base_lrs = [group["lr"] for group in optimizer.param_groups]
        self.current_step = 0
        self.last_lrs = list(self.base_lrs)
        self._apply_lrs()

    def state_dict(self) -> Dict[str, object]:
        return {
            "current_step": self.current_step,
            "last_lrs": list(self.last_lrs),
        }

    def load_state_dict(self, state_dict: Dict[str, object]) -> None:
        self.current_step = int(state_dict.get("current_step", 0))
        self._apply_lrs()

    def step(self) -> None:
        if self.current_step < self.total_steps - 1:
            self.current_step += 1
        self._apply_lrs()

    def _apply_lrs(self) -> None:
        factor = self._compute_factor(self.current_step)
        self.last_lrs = []
        for base_lr, group in zip(self.base_lrs, self.optimizer.param_groups):
            new_lr = base_lr * factor
            group["lr"] = new_lr
            self.last_lrs.append(new_lr)

    def _compute_factor(self, step: int) -> float:
        if self.total_steps <= 1:
            return 1.0
        if step < self.warmup_steps:
            return (step + 1) / max(1, self.warmup_steps)
        decay_steps = self.total_steps - self.warmup_steps
        if decay_steps <= 1:
            return 1.0
        progress = (step - self.warmup_steps) / max(decay_steps - 1, 1)
        progress = min(max(progress, 0.0), 1.0)
        if self.strategy == "linear":
            value = 1.0 - (1.0 - self.min_lr_ratio) * progress
        elif self.strategy == "cosine":
            value = self.min_lr_ratio + (1.0 - self.min_lr_ratio) * 0.5 * (
                1.0 + math.cos(math.pi * progress)
            )
        elif self.strategy == "exponential":
            exponent = max(step - self.warmup_steps, 0)
            value = self.gamma**exponent
        elif self.strategy == "step":
            exponent = max(step - self.warmup_steps, 0) // self.step_size
            value = self.gamma**exponent
        elif self.strategy == "constant":
            value = 1.0
        else:  # pragma: no cover - guarded by validation
            raise ValueError(f"Unknown scheduler strategy: {self.strategy}")
        return max(value, self.min_lr_ratio)

    def get_last_lr(self) -> Sequence[float]:
        return list(self.last_lrs)


def _build_optimizer(parameters, config: TrainingConfig) -> Optimizer:
    name = config.optimizer.lower()
    if name == "adam":
        return torch.optim.Adam(
            parameters,
            lr=config.learning_rate,
            betas=(config.beta1, config.beta2),
            eps=config.eps,
            weight_decay=config.weight_decay,
            amsgrad=config.amsgrad,
        )
    if name == "adamw":
        return torch.optim.AdamW(
            parameters,
            lr=config.learning_rate,
            betas=(config.beta1, config.beta2),
            eps=config.eps,
            weight_decay=config.weight_decay,
            amsgrad=config.amsgrad,
        )
    if name == "sgd":
        return torch.optim.SGD(
            parameters,
            lr=config.learning_rate,
            momentum=config.momentum,
            weight_decay=config.weight_decay,
            nesterov=config.nesterov,
        )
    raise ValueError(f"Unsupported optimizer '{config.optimizer}'")


def _maybe_build_scheduler(
    optimizer: Optimizer, config: TrainingConfig, steps_per_epoch: Optional[int]
) -> Optional[WarmupDecayScheduler]:
    strategy = (config.scheduler or "").lower()
    if not strategy:
        return None
    supported = {"linear", "cosine", "exponential", "step", "constant"}
    if strategy not in supported:
        raise ValueError(f"Unsupported scheduler '{config.scheduler}'")
    if config.scheduler_total_steps is not None:
        total_steps = int(config.scheduler_total_steps)
    elif steps_per_epoch is not None:
        total_steps = steps_per_epoch * max(config.epochs, 1)
    else:
        return None
    if total_steps <= 0:
        return None
    return WarmupDecayScheduler(
        optimizer,
        warmup_steps=config.warmup_steps,
        total_steps=total_steps,
        strategy=strategy,
        min_lr_ratio=config.min_lr_ratio,
        gamma=config.scheduler_gamma,
        step_size=config.scheduler_step_size,
    )


@dataclass
class TrainingConfig:
    output_dir: Path
    epochs: int = 100
    learning_rate: float = 1e-3
    batch_size: int = 32
    log_every: int = 1
    device: str = "auto"
    mixed_precision: bool = False
    autocast_dtype: str = "float16"
    grad_scaler: bool = True
    validation_split: float = 0.1
    optimizer: str = "adam"
    weight_decay: float = 0.0
    beta1: float = 0.9
    beta2: float = 0.999
    eps: float = 1e-8
    amsgrad: bool = False
    momentum: float = 0.9
    nesterov: bool = False
    solver: str = "optimizer"
    scheduler: Optional[str] = None
    warmup_steps: int = 0
    min_lr_ratio: float = 0.0
    scheduler_gamma: float = 0.1
    scheduler_step_size: int = 1000
    scheduler_total_steps: Optional[int] = None
    early_stopping_patience: int = 0
    early_stopping_min_delta: float = 0.0
    best_checkpoint_name: str = "best.pt"
    last_checkpoint_name: str = "last.pt"


class Trainer:
    """Simple trainer that optimizes a model with MSE loss."""

    def __init__(self, model: nn.Module, config: TrainingConfig):
        self.model = model
        self.config = config
        self.device = self._resolve_device(config.device)
        self.model.to(self.device)
        self.optimizer = _build_optimizer(self.model.parameters(), config)
<<<<<<< HEAD
        (
            self._amp_enabled,
            self._autocast_device,
            self._autocast_dtype,
            scaler_enabled,
        ) = _resolve_autocast_settings(self.device, config)
        self.scaler: Optional[_GradScalerBase]
        if self._amp_enabled and self._autocast_device == "cuda":
            self.scaler = _make_grad_scaler(enabled=scaler_enabled)
        else:
            self.scaler = None
=======
>>>>>>> 1228710f
        self.scheduler: Optional[WarmupDecayScheduler] = None
        self.criterion = nn.MSELoss()
        self.output_dir = config.output_dir
        self.output_dir.mkdir(parents=True, exist_ok=True)
        self.history: Dict[str, float] = {}
        self.best_checkpoint_path: Optional[Path] = None
        self.last_checkpoint_path: Optional[Path] = None
        self._best_metric: Optional[float] = None
        self._early_stop_counter = 0

    def _resolve_device(self, device: str) -> torch.device:
        if device == "auto":
            if torch.cuda.is_available():
                return torch.device("cuda")
            if hasattr(torch.backends, "mps") and torch.backends.mps.is_available():
                return torch.device("mps")
            return torch.device("cpu")
        return torch.device(device)

    def train(self, dataloader: DataLoader, *, val_loader: Optional[DataLoader] = None) -> Dict[str, float]:
        history: Dict[str, float] = {}
        train_samples = len(getattr(dataloader, "dataset", []))
        val_samples = len(getattr(val_loader, "dataset", [])) if val_loader is not None else 0
        try:
            steps_per_epoch = len(dataloader)
        except TypeError:
            steps_per_epoch = None
        self.scheduler = _maybe_build_scheduler(self.optimizer, self.config, steps_per_epoch)
        summary = f"Starting training for {self.config.epochs} epochs on {train_samples} samples"
        if val_loader is not None:
            summary += f" with {val_samples} validation samples"
        summary += f" | optimizer={self.config.optimizer}"
        if self.scheduler is not None:
            summary += f", scheduler={self.config.scheduler}"
            if self.config.warmup_steps > 0:
                summary += f" (warmup={self.config.warmup_steps})"
        _emit_info(summary)
        log_interval = max(int(self.config.log_every), 1)
        for epoch in range(1, self.config.epochs + 1):
            train_loss = self._run_epoch(dataloader, training=True)
            history[f"train/{epoch}"] = train_loss
            val_loss: Optional[float] = None
            if val_loader is not None:
                val_loss = self._run_epoch(val_loader, training=False)
                history[f"val/{epoch}"] = val_loss
            if epoch == 1 or epoch == self.config.epochs or epoch % log_interval == 0:
                message = f"Epoch {epoch:03d} | train: {train_loss:.4f}"
                if val_loss is not None:
                    message += f" | val: {val_loss:.4f}"
                _emit_info(message)
            if self.scheduler is not None:
                lr_value = float(self.scheduler.get_last_lr()[0])
                history[f"lr/{epoch}"] = lr_value
            self._update_checkpoints(train_loss, val_loss)
            if self._should_stop_early(val_loss):
                _emit_info(
                    "Early stopping triggered after epoch %03d (best %.4f)"
                    % (epoch, self._best_metric if self._best_metric is not None else train_loss)
                )
                break
        self.history = history
        _save_history(self.output_dir, history)
        return history

    def _run_epoch(self, dataloader: DataLoader, *, training: bool) -> float:
        self.model.train(mode=training)
        total_loss = 0.0
        n_batches = 0
        for batch in dataloader:
            inputs, targets = batch
            inputs = inputs.to(self.device)
            targets = targets.to(self.device)
            if training:
                self.optimizer.zero_grad(set_to_none=True)
            with _autocast_context(
                self._amp_enabled, self._autocast_device, self._autocast_dtype
            ):
                outputs = self.model(inputs)
                loss = self.criterion(outputs, targets)
            if training:
<<<<<<< HEAD
                if self.scaler is not None:
                    scaled_loss = self.scaler.scale(loss)
                    scaled_loss.backward()
                    self.scaler.step(self.optimizer)
                    self.scaler.update()
                else:
                    loss.backward()
                    self.optimizer.step()
=======
                loss.backward()
                self.optimizer.step()
>>>>>>> 1228710f
                if self.scheduler is not None:
                    self.scheduler.step()
            total_loss += loss.item()
            n_batches += 1
        return total_loss / max(n_batches, 1)

    def save_checkpoint(self, path: Path) -> None:
        self._save_checkpoint(path)

    def _checkpoint_state(self) -> Dict[str, object]:
        return {
            "model_state": self.model.state_dict(),
            "config": self.config,
        }

    def _save_checkpoint(self, path: Path) -> Path:
        path.parent.mkdir(parents=True, exist_ok=True)
        torch.save(self._checkpoint_state(), path)
        return path

    def _resolve_checkpoint_name(self, filename: str) -> Path:
        return self.output_dir / filename

    def _update_checkpoints(self, train_loss: float, val_loss: Optional[float]) -> None:
        monitor = val_loss if val_loss is not None else train_loss
        if monitor is None:
            return
        improved = False
        if self._best_metric is None or (
            monitor < self._best_metric - float(self.config.early_stopping_min_delta)
        ):
            self._best_metric = monitor
            self._early_stop_counter = 0
            if self.config.best_checkpoint_name:
                path = self._resolve_checkpoint_name(self.config.best_checkpoint_name)
                self.best_checkpoint_path = self._save_checkpoint(path)
                _emit_info(
                    "New best checkpoint saved to %s (loss=%.4f)" % (path, float(monitor))
                )
            improved = True
        if not improved and val_loss is not None and self.config.early_stopping_patience > 0:
            self._early_stop_counter += 1
        if self.config.last_checkpoint_name:
            path = self._resolve_checkpoint_name(self.config.last_checkpoint_name)
            self.last_checkpoint_path = self._save_checkpoint(path)

    def _should_stop_early(self, val_loss: Optional[float]) -> bool:
        if val_loss is None or self.config.early_stopping_patience <= 0:
            return False
        return self._early_stop_counter >= self.config.early_stopping_patience


class TensorDataset(Dataset):
    """Tiny dataset wrapper around tensors."""

    def __init__(self, inputs: torch.Tensor, targets: torch.Tensor):
        self.inputs = inputs
        self.targets = targets

    def __len__(self) -> int:
        return len(self.inputs)

    def __getitem__(self, index: int):
        return self.inputs[index], self.targets[index]


def _solve_least_squares(
    model: LinearAtomicBaseline,
    dataset: TensorDataset,
    *,
    train_indices: Sequence[int],
    val_indices: Sequence[int],
    output_dir: Path,
) -> Dict[str, float]:
    train_indices = list(train_indices)
    val_indices = list(val_indices)
    if not train_indices:
        raise ValueError("Least squares solver requires at least one training sample")
    train_inputs = dataset.inputs[train_indices]
    train_targets = dataset.targets[train_indices]
    _emit_info(
        "Fitting baseline with closed-form least squares on %d samples%s"
        % (
            len(train_indices),
            f" and {len(val_indices)} validation samples" if val_indices else "",
        )
    )
    with torch.no_grad():
        solution = torch.linalg.lstsq(
            train_inputs.to(torch.float64), train_targets.to(torch.float64).unsqueeze(-1)
        ).solution.squeeze(-1)
        model.linear.weight.data.copy_(solution.to(train_inputs.dtype).unsqueeze(0))
    history: Dict[str, float] = {}
    with torch.no_grad():
        train_predictions = model(train_inputs)
        train_loss = torch.mean((train_predictions - train_targets) ** 2).item()
        history["train/1"] = train_loss
        if val_indices:
            val_inputs = dataset.inputs[val_indices]
            val_targets = dataset.targets[val_indices]
            val_predictions = model(val_inputs)
            val_loss = torch.mean((val_predictions - val_targets) ** 2).item()
            history["val/1"] = val_loss
    message = f"Least squares fit | train: {train_loss:.4f}"
    if "val/1" in history:
        message += f" | val: {history['val/1']:.4f}"
    _emit_info(message)
    output_dir.mkdir(parents=True, exist_ok=True)
    _save_history(output_dir, history)
    return history


def train_baseline(
    formula_vectors: torch.Tensor,
    energies: torch.Tensor,
    *,
    species: Sequence[int],
    config: TrainingConfig,
) -> Trainer:
    dataset = TensorDataset(formula_vectors, energies)
    val_size = int(len(dataset) * config.validation_split)
    if val_size > 0:
        train_size = len(dataset) - val_size
        train_dataset, val_dataset = random_split(dataset, [train_size, val_size])
        val_loader = DataLoader(val_dataset, batch_size=config.batch_size, shuffle=False)
        train_indices = list(train_dataset.indices)  # type: ignore[attr-defined]
        val_indices = list(val_dataset.indices)  # type: ignore[attr-defined]
    else:
        train_dataset = dataset
        val_loader = None
        train_indices = list(range(len(dataset)))
        val_indices = []
    baseline_config = LinearBaselineConfig(species=tuple(species))
    model = LinearAtomicBaseline(baseline_config)
    solver = getattr(config, "solver", "optimizer").lower()
    if solver in {"least_squares", "ols", "linear_regression"}:
        history = _solve_least_squares(
            model,
            dataset,
            train_indices=train_indices,
            val_indices=val_indices,
            output_dir=config.output_dir,
        )
        trainer = Trainer(model, config)
        trainer.history = history
        monitor = history.get("val/1", history.get("train/1"))
        if monitor is not None:
            trainer._best_metric = monitor
        if config.best_checkpoint_name:
            path = trainer._resolve_checkpoint_name(config.best_checkpoint_name)
            trainer.best_checkpoint_path = trainer._save_checkpoint(path)
            if monitor is not None:
                _emit_info(
                    "New best checkpoint saved to %s (loss=%.4f)" % (path, float(monitor))
                )
        if config.last_checkpoint_name:
            path = trainer._resolve_checkpoint_name(config.last_checkpoint_name)
            trainer.last_checkpoint_path = trainer._save_checkpoint(path)
        return trainer
    train_loader = DataLoader(train_dataset, batch_size=config.batch_size, shuffle=True)
    trainer = Trainer(model, config)
    trainer.train(train_loader, val_loader=val_loader)
    return trainer


@dataclass
class PotentialTrainingConfig(TrainingConfig):
    """Configuration for potential energy/force training."""

    energy_weight: float = 1.0
    force_weight: float = 0.0
    predict_forces_directly: bool = False
    max_grad_norm: Optional[float] = None

    def __post_init__(self) -> None:
        if self.best_checkpoint_name == "best.pt":
            self.best_checkpoint_name = "potential_best.pt"
        if self.last_checkpoint_name == "last.pt":
            self.last_checkpoint_name = "potential_last.pt"


class PotentialTrainer:
    """Trainer that optimizes potential models for energies and forces."""

    def __init__(
        self,
        model: nn.Module,
        config: PotentialTrainingConfig,
        *,
        baseline: Optional[LinearAtomicBaseline] = None,
        baseline_requires_grad: bool = True,
    ) -> None:
        self.model = model
        self.config = config
        self.device = self._resolve_device(config.device)
        self.model.to(self.device)
        parameters = list(self.model.parameters())
        self.scheduler: Optional[WarmupDecayScheduler] = None
        self.energy_loss = nn.MSELoss()
        self.force_loss = nn.MSELoss()
        self.output_dir = config.output_dir
        self.output_dir.mkdir(parents=True, exist_ok=True)
        self.baseline = baseline
        self.baseline_trainable = baseline is not None and baseline_requires_grad
        self.history: Dict[str, float] = {}
        self.best_checkpoint_path: Optional[Path] = None
        self.last_checkpoint_path: Optional[Path] = None
        self._best_metric: Optional[float] = None
        self._early_stop_counter = 0
        if self.baseline is not None:
            self.baseline.to(self.device)
            if self.baseline_trainable:
                for param in self.baseline.parameters():
                    param.requires_grad_(True)
                parameters.extend(self.baseline.parameters())
            else:
                self.baseline.eval()
                for param in self.baseline.parameters():
                    param.requires_grad_(False)
        self.optimizer = _build_optimizer(parameters, config)
<<<<<<< HEAD
        (
            self._amp_enabled,
            self._autocast_device,
            self._autocast_dtype,
            scaler_enabled,
        ) = _resolve_autocast_settings(self.device, config)
        self.scaler: Optional[_GradScalerBase]
        if self._amp_enabled and self._autocast_device == "cuda":
            self.scaler = _make_grad_scaler(enabled=scaler_enabled)
        else:
            self.scaler = None
=======
>>>>>>> 1228710f

    def _resolve_device(self, device: str) -> torch.device:
        if device == "auto":
            if torch.cuda.is_available():
                return torch.device("cuda")
            if hasattr(torch.backends, "mps") and torch.backends.mps.is_available():
                return torch.device("mps")
            return torch.device("cpu")
        return torch.device(device)

    def train(self, dataloader: DataLoader, *, val_loader: Optional[DataLoader] = None) -> Dict[str, float]:
        history: Dict[str, float] = {}
        train_samples = len(getattr(dataloader, "dataset", []))
        val_samples = len(getattr(val_loader, "dataset", [])) if val_loader is not None else 0
        summary = (
            f"Starting potential training for {self.config.epochs} epochs on {train_samples} samples"
        )
        if val_loader is not None:
            summary += f" with {val_samples} validation samples"
        details = [f"energy weight={self.config.energy_weight}"]
        if self.config.force_weight > 0.0:
            details.append(f"force weight={self.config.force_weight}")
            if self.config.predict_forces_directly:
                details.append("predicting forces directly")
        try:
            steps_per_epoch = len(dataloader)
        except TypeError:
            steps_per_epoch = None
        self.scheduler = _maybe_build_scheduler(self.optimizer, self.config, steps_per_epoch)
        details.append(f"optimizer={self.config.optimizer}")
        if self.scheduler is not None:
            schedule_msg = f"scheduler={self.config.scheduler}"
            if self.config.warmup_steps > 0:
                schedule_msg += f" (warmup={self.config.warmup_steps})"
            details.append(schedule_msg)
        if details:
            summary += " (" + ", ".join(details) + ")"
        _emit_info(summary)
        log_interval = max(int(self.config.log_every), 1)
        for epoch in range(1, self.config.epochs + 1):
            train_metrics = self._run_epoch(dataloader, training=True)
            history[f"train/{epoch}"] = train_metrics["loss"]
            val_metrics: Optional[Dict[str, float]] = None
            if val_loader is not None:
                val_metrics = self._run_epoch(val_loader, training=False)
                history[f"val/{epoch}"] = val_metrics["loss"]
            if epoch == 1 or epoch == self.config.epochs or epoch % log_interval == 0:
                message = f"Epoch {epoch:03d} | train: {train_metrics['loss']:.4f}"
                if val_metrics is not None:
                    message += f" | val: {val_metrics['loss']:.4f}"
                _emit_info(message)
            if self.scheduler is not None:
                history[f"lr/{epoch}"] = float(self.scheduler.get_last_lr()[0])
            val_loss = val_metrics["loss"] if val_metrics is not None else None
            self._update_checkpoints(train_metrics["loss"], val_loss)
            if self._should_stop_early(val_loss):
                _emit_info(
                    "Early stopping triggered after epoch %03d (best %.4f)"
                    % (
                        epoch,
                        self._best_metric if self._best_metric is not None else train_metrics["loss"],
                    )
                )
                break
        self.history = history
        _save_history(self.output_dir, history)
        return history

    def _run_epoch(self, dataloader: DataLoader, *, training: bool) -> Dict[str, float]:
        self.model.train(mode=training)
        if self.baseline is not None:
            if self.baseline_trainable:
                self.baseline.train(mode=training)
            else:
                self.baseline.eval()
        total_loss = 0.0
        total_energy_loss = 0.0
        total_force_loss = 0.0
        n_batches = 0
        for batch in dataloader:
            batch = {key: value.to(self.device) for key, value in batch.items() if isinstance(value, torch.Tensor)}
            energies = batch["energies"]
            formula_vectors = batch["formula_vectors"]
<<<<<<< HEAD
=======
            baseline_energy = None
            if self.baseline is not None:
                if self.baseline_trainable and training:
                    baseline_energy = self.baseline(formula_vectors)
                else:
                    with torch.no_grad():
                        baseline_energy = self.baseline(formula_vectors)
                    baseline_energy = baseline_energy.detach()
                target_energy = energies - baseline_energy
            else:
                target_energy = energies
>>>>>>> 1228710f
            requires_force_grad = (
                self.config.force_weight > 0.0
                and not self.config.predict_forces_directly
                and batch.get("forces") is not None
            )
            positions = batch["positions"]
            if requires_force_grad:
                positions = positions.clone().detach().requires_grad_(True)
                batch["positions"] = positions
<<<<<<< HEAD
            if training:
                self.optimizer.zero_grad(set_to_none=True)
            force_loss_value = torch.tensor(0.0, device=self.device)
            with torch.set_grad_enabled(training or requires_force_grad):
                with _autocast_context(
                    self._amp_enabled, self._autocast_device, self._autocast_dtype
                ):
                    baseline_energy = None
                    if self.baseline is not None:
                        baseline_training = self.baseline_trainable and training
                        baseline_ctx = nullcontext() if baseline_training else torch.no_grad()
                        with baseline_ctx:
                            baseline_energy = self.baseline(formula_vectors)
                        if baseline_energy is not None and not baseline_training:
                            baseline_energy = baseline_energy.detach()
                        target_energy = energies - baseline_energy
                    else:
                        target_energy = energies
                    output = self._forward_model(batch)
                    energy_pred = output.energy
                    energy_loss = self.energy_loss(energy_pred, target_energy)
                    loss = self.config.energy_weight * energy_loss
                    if batch.get("forces") is not None and self.config.force_weight > 0.0:
                        if output.forces is not None and self.config.predict_forces_directly:
                            predicted_forces = output.forces
                        else:
                            grads = torch.autograd.grad(
                                energy_pred.sum(),
                                positions,
                                create_graph=training,
                                retain_graph=training,
                            )[0]
                            predicted_forces = -grads
                        mask = batch["mask"].unsqueeze(-1)
                        target_forces = batch["forces"] * mask
                        predicted_forces = predicted_forces * mask
                        force_loss_value = self.force_loss(predicted_forces, target_forces)
                        loss = loss + self.config.force_weight * force_loss_value
            if training:
                if self.scaler is not None:
                    scaled_loss = self.scaler.scale(loss)
                    scaled_loss.backward()
                    if self.config.max_grad_norm is not None:
                        self.scaler.unscale_(self.optimizer)
                        params_to_clip = list(self.model.parameters())
                        if self.baseline is not None and self.baseline_trainable:
                            params_to_clip += list(self.baseline.parameters())
                        nn.utils.clip_grad_norm_(params_to_clip, self.config.max_grad_norm)
                    self.scaler.step(self.optimizer)
                    self.scaler.update()
                else:
                    loss.backward()
                    if self.config.max_grad_norm is not None:
                        params_to_clip = list(self.model.parameters())
                        if self.baseline is not None and self.baseline_trainable:
                            params_to_clip += list(self.baseline.parameters())
                        nn.utils.clip_grad_norm_(params_to_clip, self.config.max_grad_norm)
                    self.optimizer.step()
=======
            self.optimizer.zero_grad(set_to_none=True)
            with torch.set_grad_enabled(training or requires_force_grad):
                output = self._forward_model(batch)
                energy_pred = output.energy
                energy_loss = self.energy_loss(energy_pred, target_energy)
                loss = self.config.energy_weight * energy_loss
                force_loss_value = torch.tensor(0.0, device=self.device)
                if batch.get("forces") is not None and self.config.force_weight > 0.0:
                    if output.forces is not None and self.config.predict_forces_directly:
                        predicted_forces = output.forces
                    else:
                        grads = torch.autograd.grad(
                            energy_pred.sum(),
                            positions,
                            create_graph=training,
                            retain_graph=training,
                        )[0]
                        predicted_forces = -grads
                    mask = batch["mask"].unsqueeze(-1)
                    target_forces = batch["forces"] * mask
                    predicted_forces = predicted_forces * mask
                    force_loss_value = self.force_loss(predicted_forces, target_forces)
                    loss = loss + self.config.force_weight * force_loss_value
            if training:
                loss.backward()
                if self.config.max_grad_norm is not None:
                    params_to_clip = list(self.model.parameters())
                    if self.baseline is not None and self.baseline_trainable:
                        params_to_clip += list(self.baseline.parameters())
                    nn.utils.clip_grad_norm_(params_to_clip, self.config.max_grad_norm)
                self.optimizer.step()
>>>>>>> 1228710f
                if self.scheduler is not None:
                    self.scheduler.step()
            total_loss += loss.item()
            total_energy_loss += energy_loss.item()
            total_force_loss += force_loss_value.item()
            n_batches += 1
        metrics = {
            "loss": total_loss / max(n_batches, 1),
            "energy_loss": total_energy_loss / max(n_batches, 1),
        }
        if self.config.force_weight > 0.0:
            metrics["force_loss"] = total_force_loss / max(n_batches, 1)
        return metrics

    def _forward_model(self, batch: Dict[str, torch.Tensor]) -> PotentialOutput:
        return self.model(
            batch["node_indices"],
            batch["positions"],
            batch["adjacency"],
            batch["mask"],
        )

    def save_checkpoint(self, path: Path) -> None:
        self._save_checkpoint(path)

    def _checkpoint_state(self) -> Dict[str, object]:
        state: Dict[str, object] = {
            "model_state": self.model.state_dict(),
            "config": self.config,
        }
        if self.baseline is not None:
            state["baseline_state"] = self.baseline.state_dict()
            state["baseline_trainable"] = self.baseline_trainable
        return state

    def _save_checkpoint(self, path: Path) -> Path:
        path.parent.mkdir(parents=True, exist_ok=True)
        torch.save(self._checkpoint_state(), path)
        return path

    def _resolve_checkpoint_name(self, filename: str) -> Path:
        return self.output_dir / filename

    def _update_checkpoints(self, train_loss: float, val_loss: Optional[float]) -> None:
        monitor = val_loss if val_loss is not None else train_loss
        if monitor is None:
            return
        improved = False
        if self._best_metric is None or (
            monitor < self._best_metric - float(self.config.early_stopping_min_delta)
        ):
            self._best_metric = monitor
            self._early_stop_counter = 0
            if self.config.best_checkpoint_name:
                path = self._resolve_checkpoint_name(self.config.best_checkpoint_name)
                self.best_checkpoint_path = self._save_checkpoint(path)
                _emit_info(
                    "New best checkpoint saved to %s (loss=%.4f)" % (path, float(monitor))
                )
            improved = True
        if not improved and val_loss is not None and self.config.early_stopping_patience > 0:
            self._early_stop_counter += 1
        if self.config.last_checkpoint_name:
            path = self._resolve_checkpoint_name(self.config.last_checkpoint_name)
            self.last_checkpoint_path = self._save_checkpoint(path)

    def _should_stop_early(self, val_loss: Optional[float]) -> bool:
        if val_loss is None or self.config.early_stopping_patience <= 0:
            return False
        return self._early_stop_counter >= self.config.early_stopping_patience


def train_potential_model(
    dataset: MolecularGraphDataset,
    model: nn.Module,
    *,
    config: PotentialTrainingConfig,
    baseline: Optional[LinearAtomicBaseline] = None,
    baseline_requires_grad: bool = True,
) -> PotentialTrainer:
    val_size = int(len(dataset) * config.validation_split)
    if val_size > 0:
        train_size = len(dataset) - val_size
        train_dataset, val_dataset = random_split(dataset, [train_size, val_size])
        val_loader = DataLoader(
            val_dataset,
            batch_size=config.batch_size,
            shuffle=False,
            collate_fn=collate_graphs,
        )
    else:
        train_dataset = dataset
        val_loader = None
    train_loader = DataLoader(
        train_dataset,
        batch_size=config.batch_size,
        shuffle=True,
        collate_fn=collate_graphs,
    )
    trainer = PotentialTrainer(
        model,
        config,
        baseline=baseline,
        baseline_requires_grad=baseline_requires_grad,
    )
    trainer.train(train_loader, val_loader=val_loader)
    return trainer<|MERGE_RESOLUTION|>--- conflicted
+++ resolved
@@ -4,10 +4,7 @@
 import json
 import logging
 import math
-<<<<<<< HEAD
 from contextlib import nullcontext
-=======
->>>>>>> 1228710f
 from dataclasses import dataclass
 from pathlib import Path
 from typing import Dict, Optional, Sequence, Tuple
@@ -24,7 +21,6 @@
 LOGGER = logging.getLogger(__name__)
 
 
-<<<<<<< HEAD
 try:  # pragma: no cover - torch<2.0 fallback
     from torch.amp import GradScaler as _GradScalerBase
 except ImportError:  # pragma: no cover - legacy path
@@ -40,8 +36,6 @@
         return _GradScalerBase(enabled=enabled)
 
 
-=======
->>>>>>> 1228710f
 def _emit_info(message: str) -> None:
     """Emit an informational message via logging with stdout fallback."""
 
@@ -60,7 +54,6 @@
     return history_path
 
 
-<<<<<<< HEAD
 def _resolve_autocast_settings(
     device: torch.device, config: "TrainingConfig"
 ) -> Tuple[bool, Optional[str], Optional[torch.dtype], bool]:
@@ -114,8 +107,6 @@
     return torch.autocast(device_type=device_type, dtype=dtype)
 
 
-=======
->>>>>>> 1228710f
 class WarmupDecayScheduler:
     """Learning rate scheduler with warmup and configurable decay."""
 
@@ -299,7 +290,6 @@
         self.device = self._resolve_device(config.device)
         self.model.to(self.device)
         self.optimizer = _build_optimizer(self.model.parameters(), config)
-<<<<<<< HEAD
         (
             self._amp_enabled,
             self._autocast_device,
@@ -311,8 +301,6 @@
             self.scaler = _make_grad_scaler(enabled=scaler_enabled)
         else:
             self.scaler = None
-=======
->>>>>>> 1228710f
         self.scheduler: Optional[WarmupDecayScheduler] = None
         self.criterion = nn.MSELoss()
         self.output_dir = config.output_dir
@@ -393,7 +381,6 @@
                 outputs = self.model(inputs)
                 loss = self.criterion(outputs, targets)
             if training:
-<<<<<<< HEAD
                 if self.scaler is not None:
                     scaled_loss = self.scaler.scale(loss)
                     scaled_loss.backward()
@@ -402,10 +389,6 @@
                 else:
                     loss.backward()
                     self.optimizer.step()
-=======
-                loss.backward()
-                self.optimizer.step()
->>>>>>> 1228710f
                 if self.scheduler is not None:
                     self.scheduler.step()
             total_loss += loss.item()
@@ -626,7 +609,6 @@
                 for param in self.baseline.parameters():
                     param.requires_grad_(False)
         self.optimizer = _build_optimizer(parameters, config)
-<<<<<<< HEAD
         (
             self._amp_enabled,
             self._autocast_device,
@@ -638,8 +620,6 @@
             self.scaler = _make_grad_scaler(enabled=scaler_enabled)
         else:
             self.scaler = None
-=======
->>>>>>> 1228710f
 
     def _resolve_device(self, device: str) -> torch.device:
         if device == "auto":
@@ -723,20 +703,6 @@
             batch = {key: value.to(self.device) for key, value in batch.items() if isinstance(value, torch.Tensor)}
             energies = batch["energies"]
             formula_vectors = batch["formula_vectors"]
-<<<<<<< HEAD
-=======
-            baseline_energy = None
-            if self.baseline is not None:
-                if self.baseline_trainable and training:
-                    baseline_energy = self.baseline(formula_vectors)
-                else:
-                    with torch.no_grad():
-                        baseline_energy = self.baseline(formula_vectors)
-                    baseline_energy = baseline_energy.detach()
-                target_energy = energies - baseline_energy
-            else:
-                target_energy = energies
->>>>>>> 1228710f
             requires_force_grad = (
                 self.config.force_weight > 0.0
                 and not self.config.predict_forces_directly
@@ -746,7 +712,6 @@
             if requires_force_grad:
                 positions = positions.clone().detach().requires_grad_(True)
                 batch["positions"] = positions
-<<<<<<< HEAD
             if training:
                 self.optimizer.zero_grad(set_to_none=True)
             force_loss_value = torch.tensor(0.0, device=self.device)
@@ -805,39 +770,6 @@
                             params_to_clip += list(self.baseline.parameters())
                         nn.utils.clip_grad_norm_(params_to_clip, self.config.max_grad_norm)
                     self.optimizer.step()
-=======
-            self.optimizer.zero_grad(set_to_none=True)
-            with torch.set_grad_enabled(training or requires_force_grad):
-                output = self._forward_model(batch)
-                energy_pred = output.energy
-                energy_loss = self.energy_loss(energy_pred, target_energy)
-                loss = self.config.energy_weight * energy_loss
-                force_loss_value = torch.tensor(0.0, device=self.device)
-                if batch.get("forces") is not None and self.config.force_weight > 0.0:
-                    if output.forces is not None and self.config.predict_forces_directly:
-                        predicted_forces = output.forces
-                    else:
-                        grads = torch.autograd.grad(
-                            energy_pred.sum(),
-                            positions,
-                            create_graph=training,
-                            retain_graph=training,
-                        )[0]
-                        predicted_forces = -grads
-                    mask = batch["mask"].unsqueeze(-1)
-                    target_forces = batch["forces"] * mask
-                    predicted_forces = predicted_forces * mask
-                    force_loss_value = self.force_loss(predicted_forces, target_forces)
-                    loss = loss + self.config.force_weight * force_loss_value
-            if training:
-                loss.backward()
-                if self.config.max_grad_norm is not None:
-                    params_to_clip = list(self.model.parameters())
-                    if self.baseline is not None and self.baseline_trainable:
-                        params_to_clip += list(self.baseline.parameters())
-                    nn.utils.clip_grad_norm_(params_to_clip, self.config.max_grad_norm)
-                self.optimizer.step()
->>>>>>> 1228710f
                 if self.scheduler is not None:
                     self.scheduler.step()
             total_loss += loss.item()
