"""High level training orchestration utilities."""
from __future__ import annotations

import json
import logging
import math
from contextlib import nullcontext
<<<<<<< HEAD
from dataclasses import dataclass, field
=======
from dataclasses import dataclass
>>>>>>> 74f29a23
from pathlib import Path
from typing import Dict, Optional, Sequence, Tuple

import torch
from torch import nn
from torch.optim import Optimizer
from torch.utils.data import DataLoader, Dataset, random_split

from ..models.baseline import LinearAtomicBaseline, LinearBaselineConfig
from ..models.potential import PotentialOutput
from .datasets import MolecularGraphDataset, collate_graphs
<<<<<<< HEAD
from ..utils.distributed import DistributedConfig, DistributedState, init_distributed, is_main_process
=======
>>>>>>> 74f29a23

LOGGER = logging.getLogger(__name__)


try:  # pragma: no cover - torch<2.0 fallback
    from torch.amp import GradScaler as _GradScalerBase
except ImportError:  # pragma: no cover - legacy path
    from torch.cuda.amp import GradScaler as _GradScalerBase  # type: ignore[attr-defined]


def _make_grad_scaler(enabled: bool) -> _GradScalerBase:
    """Instantiate a :class:`GradScaler` handling old and new signatures."""

    try:
        return _GradScalerBase(device_type="cuda", enabled=enabled)  # type: ignore[call-arg]
    except TypeError:  # pragma: no cover - torch<2.0 signature
        return _GradScalerBase(enabled=enabled)


def _emit_info(message: str) -> None:
    """Emit an informational message via logging with stdout fallback."""

<<<<<<< HEAD
    if not is_main_process():
        return
=======
>>>>>>> 74f29a23
    LOGGER.info(message)
    if not (LOGGER.hasHandlers() and LOGGER.isEnabledFor(logging.INFO)):
        print(message)


def _save_history(output_dir: Path, history: Dict[str, float]) -> Path:
    """Persist a training history dictionary to ``history.json``."""

    history_path = output_dir / "history.json"
<<<<<<< HEAD
    if is_main_process():
        with history_path.open("w", encoding="utf-8") as handle:
            json.dump(history, handle, indent=2)
=======
    with history_path.open("w", encoding="utf-8") as handle:
        json.dump(history, handle, indent=2)
>>>>>>> 74f29a23
    _emit_info(f"Saved training history to {history_path}")
    return history_path


def _resolve_autocast_settings(
    device: torch.device, config: "TrainingConfig"
) -> Tuple[bool, Optional[str], Optional[torch.dtype], bool]:
    """Determine whether autocast should be enabled for the trainer."""

    if not getattr(config, "mixed_precision", False):
        return False, None, None, False
    device_type = device.type
    dtype_name = str(getattr(config, "autocast_dtype", None) or "float16").lower()
    if device_type == "cuda":
        mapping = {
            "float16": torch.float16,
            "fp16": torch.float16,
            "half": torch.float16,
            "bfloat16": torch.bfloat16,
            "bf16": torch.bfloat16,
        }
        if dtype_name not in mapping:
            raise ValueError(f"Unsupported autocast dtype '{dtype_name}' for CUDA mixed precision")
        dtype = mapping[dtype_name]
        scaler_enabled = bool(getattr(config, "grad_scaler", True)) and dtype == torch.float16
        return True, device_type, dtype, scaler_enabled
    if device_type == "cpu":
        mapping = {
            "bfloat16": torch.bfloat16,
            "bf16": torch.bfloat16,
            "float16": torch.bfloat16,
            "fp16": torch.bfloat16,
            "half": torch.bfloat16,
        }
        dtype = mapping.get(dtype_name)
        if dtype is None:
            raise ValueError(f"Unsupported autocast dtype '{dtype_name}' for CPU mixed precision")
        if dtype_name not in {"bfloat16", "bf16"}:
            _emit_info(
                "CPU mixed precision only supports bfloat16; falling back to bfloat16 autocast."
            )
        return True, device_type, torch.bfloat16, False
    _emit_info(
        "Mixed precision requested on device type '%s', but autocast is not supported; disabling mixed precision."
        % device_type
    )
    return False, None, None, False


def _autocast_context(
    enabled: bool, device_type: Optional[str], dtype: Optional[torch.dtype]
):
    if not enabled or device_type is None or dtype is None:
        return nullcontext()
    return torch.autocast(device_type=device_type, dtype=dtype)


class WarmupDecayScheduler:
    """Learning rate scheduler with warmup and configurable decay."""

    def __init__(
        self,
        optimizer: Optimizer,
        *,
        warmup_steps: int,
        total_steps: int,
        strategy: str,
        min_lr_ratio: float,
        gamma: float,
        step_size: int,
    ) -> None:
        self.optimizer = optimizer
        self.strategy = strategy
        self.warmup_steps = max(int(warmup_steps), 0)
        inferred_total = max(int(total_steps), 1)
        self.total_steps = max(inferred_total, self.warmup_steps + 1)
        self.min_lr_ratio = max(float(min_lr_ratio), 0.0)
        self.gamma = float(gamma)
        self.step_size = max(int(step_size), 1)
        self.base_lrs = [group["lr"] for group in optimizer.param_groups]
        self.current_step = 0
        self.last_lrs = list(self.base_lrs)
        self._apply_lrs()

    def state_dict(self) -> Dict[str, object]:
        return {
            "current_step": self.current_step,
            "last_lrs": list(self.last_lrs),
        }

    def load_state_dict(self, state_dict: Dict[str, object]) -> None:
        self.current_step = int(state_dict.get("current_step", 0))
        self._apply_lrs()

    def step(self) -> None:
        if self.current_step < self.total_steps - 1:
            self.current_step += 1
        self._apply_lrs()

    def _apply_lrs(self) -> None:
        factor = self._compute_factor(self.current_step)
        self.last_lrs = []
        for base_lr, group in zip(self.base_lrs, self.optimizer.param_groups):
            new_lr = base_lr * factor
            group["lr"] = new_lr
            self.last_lrs.append(new_lr)

    def _compute_factor(self, step: int) -> float:
        if self.total_steps <= 1:
            return 1.0
        if step < self.warmup_steps:
            return (step + 1) / max(1, self.warmup_steps)
        decay_steps = self.total_steps - self.warmup_steps
        if decay_steps <= 1:
            return 1.0
        progress = (step - self.warmup_steps) / max(decay_steps - 1, 1)
        progress = min(max(progress, 0.0), 1.0)
        if self.strategy == "linear":
            value = 1.0 - (1.0 - self.min_lr_ratio) * progress
        elif self.strategy == "cosine":
            value = self.min_lr_ratio + (1.0 - self.min_lr_ratio) * 0.5 * (
                1.0 + math.cos(math.pi * progress)
            )
        elif self.strategy == "exponential":
            exponent = max(step - self.warmup_steps, 0)
            value = self.gamma**exponent
        elif self.strategy == "step":
            exponent = max(step - self.warmup_steps, 0) // self.step_size
            value = self.gamma**exponent
        elif self.strategy == "constant":
            value = 1.0
        else:  # pragma: no cover - guarded by validation
            raise ValueError(f"Unknown scheduler strategy: {self.strategy}")
        return max(value, self.min_lr_ratio)

    def get_last_lr(self) -> Sequence[float]:
        return list(self.last_lrs)


<<<<<<< HEAD
class _PotentialDDPWrapper(nn.Module):
    """Wrapper that exposes baseline parameters to DDP while delegating forwards."""

    def __init__(self, model: nn.Module, baseline: Optional[nn.Module]):
        super().__init__()
        self.model = model
        if baseline is not None:
            self.baseline = baseline

    def forward(self, node_indices, positions, adjacency, mask):  # pragma: no cover - delegate
        return self.model(node_indices, positions, adjacency, mask)


=======
>>>>>>> 74f29a23
def _build_optimizer(parameters, config: TrainingConfig) -> Optimizer:
    name = config.optimizer.lower()
    if name == "adam":
        return torch.optim.Adam(
            parameters,
            lr=config.learning_rate,
            betas=(config.beta1, config.beta2),
            eps=config.eps,
            weight_decay=config.weight_decay,
            amsgrad=config.amsgrad,
        )
    if name == "adamw":
        return torch.optim.AdamW(
            parameters,
            lr=config.learning_rate,
            betas=(config.beta1, config.beta2),
            eps=config.eps,
            weight_decay=config.weight_decay,
            amsgrad=config.amsgrad,
        )
    if name == "sgd":
        return torch.optim.SGD(
            parameters,
            lr=config.learning_rate,
            momentum=config.momentum,
            weight_decay=config.weight_decay,
            nesterov=config.nesterov,
        )
    raise ValueError(f"Unsupported optimizer '{config.optimizer}'")


def _maybe_build_scheduler(
    optimizer: Optimizer, config: TrainingConfig, steps_per_epoch: Optional[int]
) -> Optional[WarmupDecayScheduler]:
    strategy = (config.scheduler or "").lower()
    if not strategy:
        return None
    supported = {"linear", "cosine", "exponential", "step", "constant"}
    if strategy not in supported:
        raise ValueError(f"Unsupported scheduler '{config.scheduler}'")
    if config.scheduler_total_steps is not None:
        total_steps = int(config.scheduler_total_steps)
    elif steps_per_epoch is not None:
        total_steps = steps_per_epoch * max(config.epochs, 1)
    else:
        return None
    if total_steps <= 0:
        return None
    return WarmupDecayScheduler(
        optimizer,
        warmup_steps=config.warmup_steps,
        total_steps=total_steps,
        strategy=strategy,
        min_lr_ratio=config.min_lr_ratio,
        gamma=config.scheduler_gamma,
        step_size=config.scheduler_step_size,
    )


@dataclass
class TrainingConfig:
    output_dir: Path
    epochs: int = 100
    learning_rate: float = 1e-3
    batch_size: int = 32
<<<<<<< HEAD
    num_workers: int = 0
    update_frequency: int = 1
    log_every: int = 10
=======
    log_every: int = 1
>>>>>>> 74f29a23
    device: str = "auto"
    mixed_precision: bool = False
    autocast_dtype: str = "float16"
    grad_scaler: bool = True
    validation_split: float = 0.1
    optimizer: str = "adam"
    weight_decay: float = 0.0
    beta1: float = 0.9
    beta2: float = 0.999
    eps: float = 1e-8
    amsgrad: bool = False
    momentum: float = 0.9
    nesterov: bool = False
    solver: str = "optimizer"
    scheduler: Optional[str] = None
    warmup_steps: int = 0
    min_lr_ratio: float = 0.0
    scheduler_gamma: float = 0.1
    scheduler_step_size: int = 1000
    scheduler_total_steps: Optional[int] = None
    early_stopping_patience: int = 0
    early_stopping_min_delta: float = 0.0
    best_checkpoint_name: str = "best.pt"
    last_checkpoint_name: str = "last.pt"
<<<<<<< HEAD
    distributed: DistributedConfig = field(default_factory=DistributedConfig)
=======
>>>>>>> 74f29a23


class Trainer:
    """Simple trainer that optimizes a model with MSE loss."""

    def __init__(self, model: nn.Module, config: TrainingConfig):
        self.model = model
        self.config = config
        base_device = self._resolve_device(config.device)
        self.distributed: DistributedState = init_distributed(config.distributed, base_device)
        self.device = self.distributed.device
        self.model.to(self.device)
<<<<<<< HEAD
        self.ddp_model: Optional[nn.parallel.DistributedDataParallel]
        if self.distributed.enabled:
            ddp_kwargs = {
                "find_unused_parameters": config.distributed.find_unused_parameters,
                "broadcast_buffers": config.distributed.broadcast_buffers,
            }
            if self.device.type == "cuda":
                device_index = self.device.index if self.device.index is not None else 0
                ddp_kwargs["device_ids"] = [device_index]
                ddp_kwargs["output_device"] = device_index
            self.ddp_model = nn.parallel.DistributedDataParallel(self.model, **ddp_kwargs)
            param_source = self.ddp_model.parameters()
        else:
            self.ddp_model = None
            param_source = self.model.parameters()
        self.optimizer = _build_optimizer(param_source, config)
=======
        self.optimizer = _build_optimizer(self.model.parameters(), config)
>>>>>>> 74f29a23
        (
            self._amp_enabled,
            self._autocast_device,
            self._autocast_dtype,
            scaler_enabled,
        ) = _resolve_autocast_settings(self.device, config)
        self.scaler: Optional[_GradScalerBase]
        if self._amp_enabled and self._autocast_device == "cuda":
            self.scaler = _make_grad_scaler(enabled=scaler_enabled)
        else:
            self.scaler = None
        self.scheduler: Optional[WarmupDecayScheduler] = None
        self.criterion = nn.MSELoss()
        self.output_dir = config.output_dir
        self.output_dir.mkdir(parents=True, exist_ok=True)
        self.history: Dict[str, float] = {}
        self.best_checkpoint_path: Optional[Path] = None
        self.last_checkpoint_path: Optional[Path] = None
        self._best_metric: Optional[float] = None
        self._early_stop_counter = 0
<<<<<<< HEAD
        self._update_frequency = max(int(self.config.update_frequency), 1)
=======
>>>>>>> 74f29a23

    def _resolve_device(self, device: str) -> torch.device:
        if device == "auto":
            if torch.cuda.is_available():
                return torch.device("cuda")
            if hasattr(torch.backends, "mps") and torch.backends.mps.is_available():
                return torch.device("mps")
            return torch.device("cpu")
        return torch.device(device)

    def train(
        self,
        dataloader: DataLoader,
        *,
        val_loader: Optional[DataLoader] = None,
        train_sampler=None,
    ) -> Dict[str, float]:
        history: Dict[str, float] = {}
        train_samples = len(getattr(dataloader, "dataset", []))
        val_samples = len(getattr(val_loader, "dataset", [])) if val_loader is not None else 0
        try:
            steps_per_epoch = len(dataloader)
        except TypeError:
            steps_per_epoch = None
        self.scheduler = _maybe_build_scheduler(self.optimizer, self.config, steps_per_epoch)
        summary = f"Starting training for {self.config.epochs} epochs on {train_samples} samples"
        if val_loader is not None:
            summary += f" with {val_samples} validation samples"
        summary += f" | optimizer={self.config.optimizer}"
        if self.scheduler is not None:
            summary += f", scheduler={self.config.scheduler}"
            if self.config.warmup_steps > 0:
                summary += f" (warmup={self.config.warmup_steps})"
<<<<<<< HEAD
        if self.distributed.enabled and self.distributed.world_size > 1:
            summary += f", world size={self.distributed.world_size}"
        if self._update_frequency > 1:
            summary += f", update frequency={self._update_frequency}"
        effective_batch = (
            self.config.batch_size
            * max(self.distributed.world_size, 1)
            * max(self._update_frequency, 1)
        )
        if effective_batch != self.config.batch_size:
            summary += f", effective batch={effective_batch}"
=======
>>>>>>> 74f29a23
        _emit_info(summary)
        log_interval = max(int(self.config.log_every), 1)
        for epoch in range(1, self.config.epochs + 1):
            if train_sampler is not None and hasattr(train_sampler, "set_epoch"):
                train_sampler.set_epoch(epoch)
            train_loss = self._run_epoch(dataloader, training=True)
            history[f"train/{epoch}"] = train_loss
            val_loss: Optional[float] = None
            if val_loader is not None:
                val_loss = self._run_epoch(val_loader, training=False)
                history[f"val/{epoch}"] = val_loss
            if epoch == 1 or epoch == self.config.epochs or epoch % log_interval == 0:
                message = f"Epoch {epoch:03d} | train: {train_loss:.4f}"
                if val_loss is not None:
                    message += f" | val: {val_loss:.4f}"
                _emit_info(message)
            if self.scheduler is not None:
                lr_value = float(self.scheduler.get_last_lr()[0])
                history[f"lr/{epoch}"] = lr_value
            self._update_checkpoints(train_loss, val_loss)
            if self._should_stop_early(val_loss):
                _emit_info(
                    "Early stopping triggered after epoch %03d (best %.4f)"
                    % (epoch, self._best_metric if self._best_metric is not None else train_loss)
                )
                break
        self.history = history
        _save_history(self.output_dir, history)
        return history

    def _run_epoch(self, dataloader: DataLoader, *, training: bool) -> float:
        module = self.ddp_model if self.ddp_model is not None else self.model
        module.train(mode=training)
        total_loss = 0.0
        n_batches = 0
        pending_update = False
        try:
            total_batches = len(dataloader)
        except TypeError:
            total_batches = None
        for step, batch in enumerate(dataloader, start=1):
            inputs, targets = batch
            inputs = inputs.to(self.device)
            targets = targets.to(self.device)
            if training and ((step - 1) % self._update_frequency == 0):
                self.optimizer.zero_grad(set_to_none=True)
            with _autocast_context(
                self._amp_enabled, self._autocast_device, self._autocast_dtype
            ):
                outputs = module(inputs)
                raw_loss = self.criterion(outputs, targets)
            loss_value = raw_loss.detach().item()
            loss = raw_loss
            if training and self._update_frequency > 1:
                loss = loss / float(self._update_frequency)
            if training:
<<<<<<< HEAD
                if self.scaler is not None:
                    scaled_loss = self.scaler.scale(loss)
                    scaled_loss.backward()
                else:
                    loss.backward()
                pending_update = True
                should_step = (step % self._update_frequency == 0)
                if total_batches is not None and step == total_batches:
                    should_step = True
                if should_step:
                    self._apply_optimizer_step()
                    pending_update = False
            total_loss += loss_value
=======
                self.optimizer.zero_grad(set_to_none=True)
            with _autocast_context(
                self._amp_enabled, self._autocast_device, self._autocast_dtype
            ):
                outputs = self.model(inputs)
                loss = self.criterion(outputs, targets)
            if training:
                if self.scaler is not None:
                    scaled_loss = self.scaler.scale(loss)
                    scaled_loss.backward()
                    self.scaler.step(self.optimizer)
                    self.scaler.update()
                else:
                    loss.backward()
                    self.optimizer.step()
                if self.scheduler is not None:
                    self.scheduler.step()
            total_loss += loss.item()
>>>>>>> 74f29a23
            n_batches += 1
        if training and pending_update:
            self._apply_optimizer_step()
        reduce_device = self.device if self.device.type == "cuda" else torch.device("cpu")
        stats = torch.tensor(
            [total_loss, float(n_batches)],
            device=reduce_device,
            dtype=torch.float64,
        )
        stats = self.distributed.all_reduce(stats)
        total_loss = float(stats[0].item())
        n_batches = int(stats[1].item())
        return total_loss / max(n_batches, 1)

    def _apply_optimizer_step(self) -> None:
        if self.scaler is not None:
            self.scaler.step(self.optimizer)
            self.scaler.update()
        else:
            self.optimizer.step()
        if self.scheduler is not None:
            self.scheduler.step()

    def save_checkpoint(self, path: Path) -> None:
<<<<<<< HEAD
        if self.distributed.is_main_process():
            self._save_checkpoint(path)
=======
        self._save_checkpoint(path)
>>>>>>> 74f29a23

    def _checkpoint_state(self) -> Dict[str, object]:
        return {
            "model_state": self.model.state_dict(),
            "config": self.config,
        }

    def _save_checkpoint(self, path: Path) -> Path:
        path.parent.mkdir(parents=True, exist_ok=True)
        torch.save(self._checkpoint_state(), path)
        return path

    def _resolve_checkpoint_name(self, filename: str) -> Path:
        return self.output_dir / filename

    def _update_checkpoints(self, train_loss: float, val_loss: Optional[float]) -> None:
        monitor = val_loss if val_loss is not None else train_loss
        if monitor is None:
            return
        improved = False
        if self._best_metric is None or (
            monitor < self._best_metric - float(self.config.early_stopping_min_delta)
        ):
            self._best_metric = monitor
            self._early_stop_counter = 0
            if self.config.best_checkpoint_name:
                path = self._resolve_checkpoint_name(self.config.best_checkpoint_name)
<<<<<<< HEAD
                self.best_checkpoint_path = path
                if self.distributed.is_main_process():
                    self.best_checkpoint_path = self._save_checkpoint(path)
                    _emit_info(
                        "New best checkpoint saved to %s (loss=%.4f)" % (path, float(monitor))
                    )
=======
                self.best_checkpoint_path = self._save_checkpoint(path)
                _emit_info(
                    "New best checkpoint saved to %s (loss=%.4f)" % (path, float(monitor))
                )
>>>>>>> 74f29a23
            improved = True
        if not improved and val_loss is not None and self.config.early_stopping_patience > 0:
            self._early_stop_counter += 1
        if self.config.last_checkpoint_name:
            path = self._resolve_checkpoint_name(self.config.last_checkpoint_name)
<<<<<<< HEAD
            self.last_checkpoint_path = path
            if self.distributed.is_main_process():
                self.last_checkpoint_path = self._save_checkpoint(path)
=======
            self.last_checkpoint_path = self._save_checkpoint(path)
>>>>>>> 74f29a23

    def _should_stop_early(self, val_loss: Optional[float]) -> bool:
        if val_loss is None or self.config.early_stopping_patience <= 0:
            return False
        return self._early_stop_counter >= self.config.early_stopping_patience


class TensorDataset(Dataset):
    """Tiny dataset wrapper around tensors."""

    def __init__(self, inputs: torch.Tensor, targets: torch.Tensor):
        self.inputs = inputs
        self.targets = targets

    def __len__(self) -> int:
        return len(self.inputs)

    def __getitem__(self, index: int):
        return self.inputs[index], self.targets[index]


def _solve_least_squares(
    model: LinearAtomicBaseline,
    dataset: TensorDataset,
    *,
    train_indices: Sequence[int],
    val_indices: Sequence[int],
    output_dir: Path,
) -> Dict[str, float]:
    train_indices = list(train_indices)
    val_indices = list(val_indices)
    if not train_indices:
        raise ValueError("Least squares solver requires at least one training sample")
    train_inputs = dataset.inputs[train_indices]
    train_targets = dataset.targets[train_indices]
    _emit_info(
        "Fitting baseline with closed-form least squares on %d samples%s"
        % (
            len(train_indices),
            f" and {len(val_indices)} validation samples" if val_indices else "",
        )
    )
    with torch.no_grad():
        solution = torch.linalg.lstsq(
            train_inputs.to(torch.float64), train_targets.to(torch.float64).unsqueeze(-1)
        ).solution.squeeze(-1)
        model.linear.weight.data.copy_(solution.to(train_inputs.dtype).unsqueeze(0))
    history: Dict[str, float] = {}
    with torch.no_grad():
        train_predictions = model(train_inputs)
        train_loss = torch.mean((train_predictions - train_targets) ** 2).item()
        history["train/1"] = train_loss
        if val_indices:
            val_inputs = dataset.inputs[val_indices]
            val_targets = dataset.targets[val_indices]
            val_predictions = model(val_inputs)
            val_loss = torch.mean((val_predictions - val_targets) ** 2).item()
            history["val/1"] = val_loss
    message = f"Least squares fit | train: {train_loss:.4f}"
    if "val/1" in history:
        message += f" | val: {history['val/1']:.4f}"
    _emit_info(message)
    output_dir.mkdir(parents=True, exist_ok=True)
    _save_history(output_dir, history)
    return history


def train_baseline(
    formula_vectors: torch.Tensor,
    energies: torch.Tensor,
    *,
    species: Sequence[int],
    config: TrainingConfig,
) -> Trainer:
    dataset = TensorDataset(formula_vectors, energies)
    val_size = int(len(dataset) * config.validation_split)
    if val_size > 0:
        train_size = len(dataset) - val_size
        train_dataset, val_dataset = random_split(dataset, [train_size, val_size])
<<<<<<< HEAD
=======
        val_loader = DataLoader(val_dataset, batch_size=config.batch_size, shuffle=False)
>>>>>>> 74f29a23
        train_indices = list(train_dataset.indices)  # type: ignore[attr-defined]
        val_indices = list(val_dataset.indices)  # type: ignore[attr-defined]
    else:
        train_dataset = dataset
<<<<<<< HEAD
        val_dataset = None
=======
        val_loader = None
>>>>>>> 74f29a23
        train_indices = list(range(len(dataset)))
        val_indices = []
    baseline_config = LinearBaselineConfig(species=tuple(species))
    model = LinearAtomicBaseline(baseline_config)
    solver = getattr(config, "solver", "optimizer").lower()
<<<<<<< HEAD
    trainer = Trainer(model, config)
    if solver in {"least_squares", "ols", "linear_regression"}:
        if trainer.distributed.enabled and trainer.distributed.world_size > 1:
            if trainer.distributed.is_main_process():
                history = _solve_least_squares(
                    model,
                    dataset,
                    train_indices=train_indices,
                    val_indices=val_indices,
                    output_dir=config.output_dir,
                )
            else:
                history = {}
            trainer.distributed.sync_module_state(trainer.model)
            history = trainer.distributed.broadcast_object(history)
        else:
            history = _solve_least_squares(
                model,
                dataset,
                train_indices=train_indices,
                val_indices=val_indices,
                output_dir=config.output_dir,
            )
        trainer.history = history
        train_loss_value = float(history.get("train/1", 0.0))
        val_loss_value = history.get("val/1")
        trainer._update_checkpoints(train_loss_value, val_loss_value)
        return trainer
    train_sampler = trainer.distributed.build_sampler(train_dataset, shuffle=True)
    train_loader = DataLoader(
        train_dataset,
        batch_size=config.batch_size,
        shuffle=train_sampler is None,
        sampler=train_sampler,
        num_workers=config.num_workers,
    )
    if val_dataset is not None:
        val_sampler = trainer.distributed.build_sampler(val_dataset, shuffle=False)
        val_loader = DataLoader(
            val_dataset,
            batch_size=config.batch_size,
            shuffle=False,
            sampler=val_sampler,
            num_workers=config.num_workers,
        )
    else:
        val_loader = None
    trainer.train(train_loader, val_loader=val_loader, train_sampler=train_sampler)
=======
    if solver in {"least_squares", "ols", "linear_regression"}:
        history = _solve_least_squares(
            model,
            dataset,
            train_indices=train_indices,
            val_indices=val_indices,
            output_dir=config.output_dir,
        )
        trainer = Trainer(model, config)
        trainer.history = history
        monitor = history.get("val/1", history.get("train/1"))
        if monitor is not None:
            trainer._best_metric = monitor
        if config.best_checkpoint_name:
            path = trainer._resolve_checkpoint_name(config.best_checkpoint_name)
            trainer.best_checkpoint_path = trainer._save_checkpoint(path)
            if monitor is not None:
                _emit_info(
                    "New best checkpoint saved to %s (loss=%.4f)" % (path, float(monitor))
                )
        if config.last_checkpoint_name:
            path = trainer._resolve_checkpoint_name(config.last_checkpoint_name)
            trainer.last_checkpoint_path = trainer._save_checkpoint(path)
        return trainer
    train_loader = DataLoader(train_dataset, batch_size=config.batch_size, shuffle=True)
    trainer = Trainer(model, config)
    trainer.train(train_loader, val_loader=val_loader)
>>>>>>> 74f29a23
    return trainer


@dataclass
class PotentialTrainingConfig(TrainingConfig):
    """Configuration for potential energy/force training."""

    energy_weight: float = 1.0
    force_weight: float = 0.0
    predict_forces_directly: bool = False
    max_grad_norm: Optional[float] = None

    def __post_init__(self) -> None:
        if self.best_checkpoint_name == "best.pt":
            self.best_checkpoint_name = "potential_best.pt"
        if self.last_checkpoint_name == "last.pt":
            self.last_checkpoint_name = "potential_last.pt"


class PotentialTrainer:
    """Trainer that optimizes potential models for energies and forces."""

    def __init__(
        self,
        model: nn.Module,
        config: PotentialTrainingConfig,
        *,
        baseline: Optional[LinearAtomicBaseline] = None,
        baseline_requires_grad: bool = True,
    ) -> None:
        self.model = model
        self.config = config
<<<<<<< HEAD
        base_device = self._resolve_device(config.device)
        self.distributed: DistributedState = init_distributed(config.distributed, base_device)
        self.device = self.distributed.device
        self.model.to(self.device)
=======
        self.device = self._resolve_device(config.device)
        self.model.to(self.device)
        parameters = list(self.model.parameters())
>>>>>>> 74f29a23
        self.scheduler: Optional[WarmupDecayScheduler] = None
        self.energy_loss = nn.MSELoss()
        self.force_loss = nn.MSELoss()
        self.output_dir = config.output_dir
        self.output_dir.mkdir(parents=True, exist_ok=True)
        self.baseline = baseline
        self.baseline_trainable = baseline is not None and baseline_requires_grad
        self.history: Dict[str, float] = {}
        self.best_checkpoint_path: Optional[Path] = None
        self.last_checkpoint_path: Optional[Path] = None
        self._best_metric: Optional[float] = None
        self._early_stop_counter = 0
        if self.baseline is not None:
            self.baseline.to(self.device)
            if self.baseline_trainable:
                for param in self.baseline.parameters():
                    param.requires_grad_(True)
<<<<<<< HEAD
=======
                parameters.extend(self.baseline.parameters())
>>>>>>> 74f29a23
            else:
                self.baseline.eval()
                for param in self.baseline.parameters():
                    param.requires_grad_(False)
<<<<<<< HEAD
        self.ddp_model: Optional[nn.parallel.DistributedDataParallel]
        if self.distributed.enabled:
            wrapper = _PotentialDDPWrapper(self.model, self.baseline)
            ddp_kwargs = {
                "find_unused_parameters": config.distributed.find_unused_parameters,
                "broadcast_buffers": config.distributed.broadcast_buffers,
            }
            if self.device.type == "cuda":
                device_index = self.device.index if self.device.index is not None else 0
                ddp_kwargs["device_ids"] = [device_index]
                ddp_kwargs["output_device"] = device_index
            self.ddp_model = nn.parallel.DistributedDataParallel(wrapper, **ddp_kwargs)
            param_source = self.ddp_model.parameters()
        else:
            self.ddp_model = None
            param_source = list(self.model.parameters())
            if self.baseline is not None and self.baseline_trainable:
                param_source += list(self.baseline.parameters())
        self.optimizer = _build_optimizer(param_source, config)
=======
        self.optimizer = _build_optimizer(parameters, config)
>>>>>>> 74f29a23
        (
            self._amp_enabled,
            self._autocast_device,
            self._autocast_dtype,
            scaler_enabled,
        ) = _resolve_autocast_settings(self.device, config)
        self.scaler: Optional[_GradScalerBase]
        if self._amp_enabled and self._autocast_device == "cuda":
            self.scaler = _make_grad_scaler(enabled=scaler_enabled)
        else:
            self.scaler = None
<<<<<<< HEAD
        self._update_frequency = max(int(self.config.update_frequency), 1)
=======
>>>>>>> 74f29a23

    def _resolve_device(self, device: str) -> torch.device:
        if device == "auto":
            if torch.cuda.is_available():
                return torch.device("cuda")
            if hasattr(torch.backends, "mps") and torch.backends.mps.is_available():
                return torch.device("mps")
            return torch.device("cpu")
        return torch.device(device)

<<<<<<< HEAD
    def train(
        self,
        dataloader: DataLoader,
        *,
        val_loader: Optional[DataLoader] = None,
        train_sampler=None,
    ) -> Dict[str, float]:
=======
    def train(self, dataloader: DataLoader, *, val_loader: Optional[DataLoader] = None) -> Dict[str, float]:
>>>>>>> 74f29a23
        history: Dict[str, float] = {}
        train_samples = len(getattr(dataloader, "dataset", []))
        val_samples = len(getattr(val_loader, "dataset", [])) if val_loader is not None else 0
        summary = (
            f"Starting potential training for {self.config.epochs} epochs on {train_samples} samples"
        )
        if val_loader is not None:
            summary += f" with {val_samples} validation samples"
        details = [f"energy weight={self.config.energy_weight}"]
        if self.config.force_weight > 0.0:
            details.append(f"force weight={self.config.force_weight}")
            if self.config.predict_forces_directly:
                details.append("predicting forces directly")
        try:
            steps_per_epoch = len(dataloader)
        except TypeError:
            steps_per_epoch = None
        self.scheduler = _maybe_build_scheduler(self.optimizer, self.config, steps_per_epoch)
        details.append(f"optimizer={self.config.optimizer}")
        if self.scheduler is not None:
            schedule_msg = f"scheduler={self.config.scheduler}"
            if self.config.warmup_steps > 0:
                schedule_msg += f" (warmup={self.config.warmup_steps})"
            details.append(schedule_msg)
<<<<<<< HEAD
        if self.distributed.enabled and self.distributed.world_size > 1:
            details.append(f"world size={self.distributed.world_size}")
        if self._update_frequency > 1:
            details.append(f"update frequency={self._update_frequency}")
        effective_batch = (
            self.config.batch_size
            * max(self.distributed.world_size, 1)
            * max(self._update_frequency, 1)
        )
        if effective_batch != self.config.batch_size:
            details.append(f"effective batch={effective_batch}")
=======
>>>>>>> 74f29a23
        if details:
            summary += " (" + ", ".join(details) + ")"
        _emit_info(summary)
        log_interval = max(int(self.config.log_every), 1)
        for epoch in range(1, self.config.epochs + 1):
<<<<<<< HEAD
            if train_sampler is not None and hasattr(train_sampler, "set_epoch"):
                train_sampler.set_epoch(epoch)
=======
>>>>>>> 74f29a23
            train_metrics = self._run_epoch(dataloader, training=True)
            history[f"train/{epoch}"] = train_metrics["loss"]
            val_metrics: Optional[Dict[str, float]] = None
            if val_loader is not None:
                val_metrics = self._run_epoch(val_loader, training=False)
                history[f"val/{epoch}"] = val_metrics["loss"]
            if epoch == 1 or epoch == self.config.epochs or epoch % log_interval == 0:
                message = f"Epoch {epoch:03d} | train: {train_metrics['loss']:.4f}"
                if val_metrics is not None:
                    message += f" | val: {val_metrics['loss']:.4f}"
                _emit_info(message)
            if self.scheduler is not None:
                history[f"lr/{epoch}"] = float(self.scheduler.get_last_lr()[0])
            val_loss = val_metrics["loss"] if val_metrics is not None else None
            self._update_checkpoints(train_metrics["loss"], val_loss)
            if self._should_stop_early(val_loss):
                _emit_info(
                    "Early stopping triggered after epoch %03d (best %.4f)"
                    % (
                        epoch,
                        self._best_metric if self._best_metric is not None else train_metrics["loss"],
                    )
                )
                break
        self.history = history
        _save_history(self.output_dir, history)
        return history

    def _run_epoch(self, dataloader: DataLoader, *, training: bool) -> Dict[str, float]:
<<<<<<< HEAD
        module = self.ddp_model if self.ddp_model is not None else self.model
        module.train(mode=training)
=======
        self.model.train(mode=training)
>>>>>>> 74f29a23
        if self.baseline is not None:
            if self.baseline_trainable:
                self.baseline.train(mode=training)
            else:
                self.baseline.eval()
        total_loss = 0.0
        total_energy_loss = 0.0
        total_force_loss = 0.0
        n_batches = 0
<<<<<<< HEAD
        pending_update = False
        try:
            total_batches = len(dataloader)
        except TypeError:
            total_batches = None
        for step, batch in enumerate(dataloader, start=1):
            batch = {
                key: value.to(self.device) for key, value in batch.items() if isinstance(value, torch.Tensor)
            }
=======
        for batch in dataloader:
            batch = {key: value.to(self.device) for key, value in batch.items() if isinstance(value, torch.Tensor)}
>>>>>>> 74f29a23
            energies = batch["energies"]
            formula_vectors = batch["formula_vectors"]
            requires_force_grad = (
                self.config.force_weight > 0.0
                and not self.config.predict_forces_directly
                and batch.get("forces") is not None
            )
            positions = batch["positions"]
            if requires_force_grad:
                positions = positions.clone().detach().requires_grad_(True)
                batch["positions"] = positions
<<<<<<< HEAD
            if training and ((step - 1) % self._update_frequency == 0):
                self.optimizer.zero_grad(set_to_none=True)
            force_loss_tensor = torch.tensor(0.0, device=self.device)
=======
            if training:
                self.optimizer.zero_grad(set_to_none=True)
            force_loss_value = torch.tensor(0.0, device=self.device)
>>>>>>> 74f29a23
            with torch.set_grad_enabled(training or requires_force_grad):
                with _autocast_context(
                    self._amp_enabled, self._autocast_device, self._autocast_dtype
                ):
                    baseline_energy = None
                    if self.baseline is not None:
                        baseline_training = self.baseline_trainable and training
                        baseline_ctx = nullcontext() if baseline_training else torch.no_grad()
                        with baseline_ctx:
                            baseline_energy = self.baseline(formula_vectors)
                        if baseline_energy is not None and not baseline_training:
                            baseline_energy = baseline_energy.detach()
                        target_energy = energies - baseline_energy
                    else:
                        target_energy = energies
                    output = self._forward_model(batch)
                    energy_pred = output.energy
                    energy_loss = self.energy_loss(energy_pred, target_energy)
<<<<<<< HEAD
                    raw_loss = self.config.energy_weight * energy_loss
=======
                    loss = self.config.energy_weight * energy_loss
>>>>>>> 74f29a23
                    if batch.get("forces") is not None and self.config.force_weight > 0.0:
                        if output.forces is not None and self.config.predict_forces_directly:
                            predicted_forces = output.forces
                        else:
                            grads = torch.autograd.grad(
                                energy_pred.sum(),
                                positions,
                                create_graph=training,
                                retain_graph=training,
                            )[0]
                            predicted_forces = -grads
                        mask = batch["mask"].unsqueeze(-1)
                        target_forces = batch["forces"] * mask
                        predicted_forces = predicted_forces * mask
<<<<<<< HEAD
                        force_loss_tensor = self.force_loss(predicted_forces, target_forces)
                        raw_loss = raw_loss + self.config.force_weight * force_loss_tensor
            energy_loss_value = float(energy_loss.detach().item())
            force_loss_value = float(force_loss_tensor.detach().item())
            loss_value = float(raw_loss.detach().item())
            loss = raw_loss
            if training and self._update_frequency > 1:
                loss = loss / float(self._update_frequency)
=======
                        force_loss_value = self.force_loss(predicted_forces, target_forces)
                        loss = loss + self.config.force_weight * force_loss_value
>>>>>>> 74f29a23
            if training:
                if self.scaler is not None:
                    scaled_loss = self.scaler.scale(loss)
                    scaled_loss.backward()
<<<<<<< HEAD
                else:
                    loss.backward()
                pending_update = True
                should_step = (step % self._update_frequency == 0)
                if total_batches is not None and step == total_batches:
                    should_step = True
                if should_step:
                    self._apply_optimizer_step()
                    pending_update = False
            total_loss += loss_value
            total_energy_loss += energy_loss_value
            total_force_loss += force_loss_value
            n_batches += 1
        if training and pending_update:
            self._apply_optimizer_step()
        reduce_device = self.device if self.device.type == "cuda" else torch.device("cpu")
        stats = torch.tensor(
            [total_loss, total_energy_loss, total_force_loss, float(n_batches)],
            device=reduce_device,
            dtype=torch.float64,
        )
        stats = self.distributed.all_reduce(stats)
        total_loss = float(stats[0].item())
        total_energy_loss = float(stats[1].item())
        total_force_loss = float(stats[2].item())
        n_batches = int(stats[3].item())
=======
                    if self.config.max_grad_norm is not None:
                        self.scaler.unscale_(self.optimizer)
                        params_to_clip = list(self.model.parameters())
                        if self.baseline is not None and self.baseline_trainable:
                            params_to_clip += list(self.baseline.parameters())
                        nn.utils.clip_grad_norm_(params_to_clip, self.config.max_grad_norm)
                    self.scaler.step(self.optimizer)
                    self.scaler.update()
                else:
                    loss.backward()
                    if self.config.max_grad_norm is not None:
                        params_to_clip = list(self.model.parameters())
                        if self.baseline is not None and self.baseline_trainable:
                            params_to_clip += list(self.baseline.parameters())
                        nn.utils.clip_grad_norm_(params_to_clip, self.config.max_grad_norm)
                    self.optimizer.step()
                if self.scheduler is not None:
                    self.scheduler.step()
            total_loss += loss.item()
            total_energy_loss += energy_loss.item()
            total_force_loss += force_loss_value.item()
            n_batches += 1
>>>>>>> 74f29a23
        metrics = {
            "loss": total_loss / max(n_batches, 1),
            "energy_loss": total_energy_loss / max(n_batches, 1),
        }
        if self.config.force_weight > 0.0:
            metrics["force_loss"] = total_force_loss / max(n_batches, 1)
        return metrics

<<<<<<< HEAD
    def _apply_optimizer_step(self) -> None:
        if self.config.max_grad_norm is not None:
            params_to_clip = list(self.model.parameters())
            if self.baseline is not None and self.baseline_trainable:
                params_to_clip += list(self.baseline.parameters())
            if self.scaler is not None:
                self.scaler.unscale_(self.optimizer)
            nn.utils.clip_grad_norm_(params_to_clip, self.config.max_grad_norm)
        if self.scaler is not None:
            self.scaler.step(self.optimizer)
            self.scaler.update()
        else:
            self.optimizer.step()
        if self.scheduler is not None:
            self.scheduler.step()

    def _forward_model(self, batch: Dict[str, torch.Tensor]) -> PotentialOutput:
        args = (
=======
    def _forward_model(self, batch: Dict[str, torch.Tensor]) -> PotentialOutput:
        return self.model(
>>>>>>> 74f29a23
            batch["node_indices"],
            batch["positions"],
            batch["adjacency"],
            batch["mask"],
        )
<<<<<<< HEAD
        if self.ddp_model is not None:
            return self.ddp_model(*args)
        return self.model(*args)

    def save_checkpoint(self, path: Path) -> None:
        if self.distributed.is_main_process():
            self._save_checkpoint(path)
=======

    def save_checkpoint(self, path: Path) -> None:
        self._save_checkpoint(path)
>>>>>>> 74f29a23

    def _checkpoint_state(self) -> Dict[str, object]:
        state: Dict[str, object] = {
            "model_state": self.model.state_dict(),
            "config": self.config,
        }
        if self.baseline is not None:
            state["baseline_state"] = self.baseline.state_dict()
            state["baseline_trainable"] = self.baseline_trainable
        return state

    def _save_checkpoint(self, path: Path) -> Path:
        path.parent.mkdir(parents=True, exist_ok=True)
        torch.save(self._checkpoint_state(), path)
        return path

    def _resolve_checkpoint_name(self, filename: str) -> Path:
        return self.output_dir / filename

    def _update_checkpoints(self, train_loss: float, val_loss: Optional[float]) -> None:
        monitor = val_loss if val_loss is not None else train_loss
        if monitor is None:
            return
        improved = False
        if self._best_metric is None or (
            monitor < self._best_metric - float(self.config.early_stopping_min_delta)
        ):
            self._best_metric = monitor
            self._early_stop_counter = 0
            if self.config.best_checkpoint_name:
                path = self._resolve_checkpoint_name(self.config.best_checkpoint_name)
<<<<<<< HEAD
                self.best_checkpoint_path = path
                if self.distributed.is_main_process():
                    self.best_checkpoint_path = self._save_checkpoint(path)
                    _emit_info(
                        "New best checkpoint saved to %s (loss=%.4f)" % (path, float(monitor))
                    )
=======
                self.best_checkpoint_path = self._save_checkpoint(path)
                _emit_info(
                    "New best checkpoint saved to %s (loss=%.4f)" % (path, float(monitor))
                )
>>>>>>> 74f29a23
            improved = True
        if not improved and val_loss is not None and self.config.early_stopping_patience > 0:
            self._early_stop_counter += 1
        if self.config.last_checkpoint_name:
            path = self._resolve_checkpoint_name(self.config.last_checkpoint_name)
<<<<<<< HEAD
            self.last_checkpoint_path = path
            if self.distributed.is_main_process():
                self.last_checkpoint_path = self._save_checkpoint(path)
=======
            self.last_checkpoint_path = self._save_checkpoint(path)
>>>>>>> 74f29a23

    def _should_stop_early(self, val_loss: Optional[float]) -> bool:
        if val_loss is None or self.config.early_stopping_patience <= 0:
            return False
        return self._early_stop_counter >= self.config.early_stopping_patience


def train_potential_model(
    dataset: MolecularGraphDataset,
    model: nn.Module,
    *,
    config: PotentialTrainingConfig,
    baseline: Optional[LinearAtomicBaseline] = None,
    baseline_requires_grad: bool = True,
) -> PotentialTrainer:
    val_size = int(len(dataset) * config.validation_split)
    if val_size > 0:
        train_size = len(dataset) - val_size
        train_dataset, val_dataset = random_split(dataset, [train_size, val_size])
<<<<<<< HEAD
    else:
        train_dataset = dataset
        val_dataset = None
    trainer = PotentialTrainer(
        model,
        config,
        baseline=baseline,
        baseline_requires_grad=baseline_requires_grad,
    )
    train_sampler = trainer.distributed.build_sampler(train_dataset, shuffle=True)
    train_loader = DataLoader(
        train_dataset,
        batch_size=config.batch_size,
        shuffle=train_sampler is None,
        sampler=train_sampler,
        collate_fn=collate_graphs,
        num_workers=config.num_workers,
    )
    if val_dataset is not None:
        val_sampler = trainer.distributed.build_sampler(val_dataset, shuffle=False)
=======
>>>>>>> 74f29a23
        val_loader = DataLoader(
            val_dataset,
            batch_size=config.batch_size,
            shuffle=False,
<<<<<<< HEAD
            sampler=val_sampler,
            collate_fn=collate_graphs,
            num_workers=config.num_workers,
        )
    else:
        val_loader = None
    trainer.train(train_loader, val_loader=val_loader, train_sampler=train_sampler)
=======
            collate_fn=collate_graphs,
        )
    else:
        train_dataset = dataset
        val_loader = None
    train_loader = DataLoader(
        train_dataset,
        batch_size=config.batch_size,
        shuffle=True,
        collate_fn=collate_graphs,
    )
    trainer = PotentialTrainer(
        model,
        config,
        baseline=baseline,
        baseline_requires_grad=baseline_requires_grad,
    )
    trainer.train(train_loader, val_loader=val_loader)
>>>>>>> 74f29a23
    return trainer<|MERGE_RESOLUTION|>--- conflicted
+++ resolved
@@ -5,11 +5,7 @@
 import logging
 import math
 from contextlib import nullcontext
-<<<<<<< HEAD
 from dataclasses import dataclass, field
-=======
-from dataclasses import dataclass
->>>>>>> 74f29a23
 from pathlib import Path
 from typing import Dict, Optional, Sequence, Tuple
 
@@ -21,10 +17,7 @@
 from ..models.baseline import LinearAtomicBaseline, LinearBaselineConfig
 from ..models.potential import PotentialOutput
 from .datasets import MolecularGraphDataset, collate_graphs
-<<<<<<< HEAD
 from ..utils.distributed import DistributedConfig, DistributedState, init_distributed, is_main_process
-=======
->>>>>>> 74f29a23
 
 LOGGER = logging.getLogger(__name__)
 
@@ -47,11 +40,8 @@
 def _emit_info(message: str) -> None:
     """Emit an informational message via logging with stdout fallback."""
 
-<<<<<<< HEAD
     if not is_main_process():
         return
-=======
->>>>>>> 74f29a23
     LOGGER.info(message)
     if not (LOGGER.hasHandlers() and LOGGER.isEnabledFor(logging.INFO)):
         print(message)
@@ -61,14 +51,9 @@
     """Persist a training history dictionary to ``history.json``."""
 
     history_path = output_dir / "history.json"
-<<<<<<< HEAD
     if is_main_process():
         with history_path.open("w", encoding="utf-8") as handle:
             json.dump(history, handle, indent=2)
-=======
-    with history_path.open("w", encoding="utf-8") as handle:
-        json.dump(history, handle, indent=2)
->>>>>>> 74f29a23
     _emit_info(f"Saved training history to {history_path}")
     return history_path
 
@@ -208,7 +193,6 @@
         return list(self.last_lrs)
 
 
-<<<<<<< HEAD
 class _PotentialDDPWrapper(nn.Module):
     """Wrapper that exposes baseline parameters to DDP while delegating forwards."""
 
@@ -222,8 +206,6 @@
         return self.model(node_indices, positions, adjacency, mask)
 
 
-=======
->>>>>>> 74f29a23
 def _build_optimizer(parameters, config: TrainingConfig) -> Optimizer:
     name = config.optimizer.lower()
     if name == "adam":
@@ -289,13 +271,9 @@
     epochs: int = 100
     learning_rate: float = 1e-3
     batch_size: int = 32
-<<<<<<< HEAD
     num_workers: int = 0
     update_frequency: int = 1
-    log_every: int = 10
-=======
     log_every: int = 1
->>>>>>> 74f29a23
     device: str = "auto"
     mixed_precision: bool = False
     autocast_dtype: str = "float16"
@@ -320,10 +298,7 @@
     early_stopping_min_delta: float = 0.0
     best_checkpoint_name: str = "best.pt"
     last_checkpoint_name: str = "last.pt"
-<<<<<<< HEAD
     distributed: DistributedConfig = field(default_factory=DistributedConfig)
-=======
->>>>>>> 74f29a23
 
 
 class Trainer:
@@ -336,7 +311,6 @@
         self.distributed: DistributedState = init_distributed(config.distributed, base_device)
         self.device = self.distributed.device
         self.model.to(self.device)
-<<<<<<< HEAD
         self.ddp_model: Optional[nn.parallel.DistributedDataParallel]
         if self.distributed.enabled:
             ddp_kwargs = {
@@ -353,9 +327,6 @@
             self.ddp_model = None
             param_source = self.model.parameters()
         self.optimizer = _build_optimizer(param_source, config)
-=======
-        self.optimizer = _build_optimizer(self.model.parameters(), config)
->>>>>>> 74f29a23
         (
             self._amp_enabled,
             self._autocast_device,
@@ -376,10 +347,7 @@
         self.last_checkpoint_path: Optional[Path] = None
         self._best_metric: Optional[float] = None
         self._early_stop_counter = 0
-<<<<<<< HEAD
         self._update_frequency = max(int(self.config.update_frequency), 1)
-=======
->>>>>>> 74f29a23
 
     def _resolve_device(self, device: str) -> torch.device:
         if device == "auto":
@@ -413,7 +381,6 @@
             summary += f", scheduler={self.config.scheduler}"
             if self.config.warmup_steps > 0:
                 summary += f" (warmup={self.config.warmup_steps})"
-<<<<<<< HEAD
         if self.distributed.enabled and self.distributed.world_size > 1:
             summary += f", world size={self.distributed.world_size}"
         if self._update_frequency > 1:
@@ -425,8 +392,6 @@
         )
         if effective_batch != self.config.batch_size:
             summary += f", effective batch={effective_batch}"
-=======
->>>>>>> 74f29a23
         _emit_info(summary)
         log_interval = max(int(self.config.log_every), 1)
         for epoch in range(1, self.config.epochs + 1):
@@ -483,7 +448,6 @@
             if training and self._update_frequency > 1:
                 loss = loss / float(self._update_frequency)
             if training:
-<<<<<<< HEAD
                 if self.scaler is not None:
                     scaled_loss = self.scaler.scale(loss)
                     scaled_loss.backward()
@@ -497,26 +461,6 @@
                     self._apply_optimizer_step()
                     pending_update = False
             total_loss += loss_value
-=======
-                self.optimizer.zero_grad(set_to_none=True)
-            with _autocast_context(
-                self._amp_enabled, self._autocast_device, self._autocast_dtype
-            ):
-                outputs = self.model(inputs)
-                loss = self.criterion(outputs, targets)
-            if training:
-                if self.scaler is not None:
-                    scaled_loss = self.scaler.scale(loss)
-                    scaled_loss.backward()
-                    self.scaler.step(self.optimizer)
-                    self.scaler.update()
-                else:
-                    loss.backward()
-                    self.optimizer.step()
-                if self.scheduler is not None:
-                    self.scheduler.step()
-            total_loss += loss.item()
->>>>>>> 74f29a23
             n_batches += 1
         if training and pending_update:
             self._apply_optimizer_step()
@@ -541,12 +485,8 @@
             self.scheduler.step()
 
     def save_checkpoint(self, path: Path) -> None:
-<<<<<<< HEAD
         if self.distributed.is_main_process():
             self._save_checkpoint(path)
-=======
-        self._save_checkpoint(path)
->>>>>>> 74f29a23
 
     def _checkpoint_state(self) -> Dict[str, object]:
         return {
@@ -574,31 +514,20 @@
             self._early_stop_counter = 0
             if self.config.best_checkpoint_name:
                 path = self._resolve_checkpoint_name(self.config.best_checkpoint_name)
-<<<<<<< HEAD
                 self.best_checkpoint_path = path
                 if self.distributed.is_main_process():
                     self.best_checkpoint_path = self._save_checkpoint(path)
                     _emit_info(
                         "New best checkpoint saved to %s (loss=%.4f)" % (path, float(monitor))
                     )
-=======
-                self.best_checkpoint_path = self._save_checkpoint(path)
-                _emit_info(
-                    "New best checkpoint saved to %s (loss=%.4f)" % (path, float(monitor))
-                )
->>>>>>> 74f29a23
             improved = True
         if not improved and val_loss is not None and self.config.early_stopping_patience > 0:
             self._early_stop_counter += 1
         if self.config.last_checkpoint_name:
             path = self._resolve_checkpoint_name(self.config.last_checkpoint_name)
-<<<<<<< HEAD
             self.last_checkpoint_path = path
             if self.distributed.is_main_process():
                 self.last_checkpoint_path = self._save_checkpoint(path)
-=======
-            self.last_checkpoint_path = self._save_checkpoint(path)
->>>>>>> 74f29a23
 
     def _should_stop_early(self, val_loss: Optional[float]) -> bool:
         if val_loss is None or self.config.early_stopping_patience <= 0:
@@ -678,25 +607,16 @@
     if val_size > 0:
         train_size = len(dataset) - val_size
         train_dataset, val_dataset = random_split(dataset, [train_size, val_size])
-<<<<<<< HEAD
-=======
-        val_loader = DataLoader(val_dataset, batch_size=config.batch_size, shuffle=False)
->>>>>>> 74f29a23
         train_indices = list(train_dataset.indices)  # type: ignore[attr-defined]
         val_indices = list(val_dataset.indices)  # type: ignore[attr-defined]
     else:
         train_dataset = dataset
-<<<<<<< HEAD
         val_dataset = None
-=======
-        val_loader = None
->>>>>>> 74f29a23
         train_indices = list(range(len(dataset)))
         val_indices = []
     baseline_config = LinearBaselineConfig(species=tuple(species))
     model = LinearAtomicBaseline(baseline_config)
     solver = getattr(config, "solver", "optimizer").lower()
-<<<<<<< HEAD
     trainer = Trainer(model, config)
     if solver in {"least_squares", "ols", "linear_regression"}:
         if trainer.distributed.enabled and trainer.distributed.world_size > 1:
@@ -745,35 +665,6 @@
     else:
         val_loader = None
     trainer.train(train_loader, val_loader=val_loader, train_sampler=train_sampler)
-=======
-    if solver in {"least_squares", "ols", "linear_regression"}:
-        history = _solve_least_squares(
-            model,
-            dataset,
-            train_indices=train_indices,
-            val_indices=val_indices,
-            output_dir=config.output_dir,
-        )
-        trainer = Trainer(model, config)
-        trainer.history = history
-        monitor = history.get("val/1", history.get("train/1"))
-        if monitor is not None:
-            trainer._best_metric = monitor
-        if config.best_checkpoint_name:
-            path = trainer._resolve_checkpoint_name(config.best_checkpoint_name)
-            trainer.best_checkpoint_path = trainer._save_checkpoint(path)
-            if monitor is not None:
-                _emit_info(
-                    "New best checkpoint saved to %s (loss=%.4f)" % (path, float(monitor))
-                )
-        if config.last_checkpoint_name:
-            path = trainer._resolve_checkpoint_name(config.last_checkpoint_name)
-            trainer.last_checkpoint_path = trainer._save_checkpoint(path)
-        return trainer
-    train_loader = DataLoader(train_dataset, batch_size=config.batch_size, shuffle=True)
-    trainer = Trainer(model, config)
-    trainer.train(train_loader, val_loader=val_loader)
->>>>>>> 74f29a23
     return trainer
 
 
@@ -806,16 +697,10 @@
     ) -> None:
         self.model = model
         self.config = config
-<<<<<<< HEAD
         base_device = self._resolve_device(config.device)
         self.distributed: DistributedState = init_distributed(config.distributed, base_device)
         self.device = self.distributed.device
         self.model.to(self.device)
-=======
-        self.device = self._resolve_device(config.device)
-        self.model.to(self.device)
-        parameters = list(self.model.parameters())
->>>>>>> 74f29a23
         self.scheduler: Optional[WarmupDecayScheduler] = None
         self.energy_loss = nn.MSELoss()
         self.force_loss = nn.MSELoss()
@@ -833,15 +718,10 @@
             if self.baseline_trainable:
                 for param in self.baseline.parameters():
                     param.requires_grad_(True)
-<<<<<<< HEAD
-=======
-                parameters.extend(self.baseline.parameters())
->>>>>>> 74f29a23
             else:
                 self.baseline.eval()
                 for param in self.baseline.parameters():
                     param.requires_grad_(False)
-<<<<<<< HEAD
         self.ddp_model: Optional[nn.parallel.DistributedDataParallel]
         if self.distributed.enabled:
             wrapper = _PotentialDDPWrapper(self.model, self.baseline)
@@ -861,9 +741,6 @@
             if self.baseline is not None and self.baseline_trainable:
                 param_source += list(self.baseline.parameters())
         self.optimizer = _build_optimizer(param_source, config)
-=======
-        self.optimizer = _build_optimizer(parameters, config)
->>>>>>> 74f29a23
         (
             self._amp_enabled,
             self._autocast_device,
@@ -875,10 +752,7 @@
             self.scaler = _make_grad_scaler(enabled=scaler_enabled)
         else:
             self.scaler = None
-<<<<<<< HEAD
         self._update_frequency = max(int(self.config.update_frequency), 1)
-=======
->>>>>>> 74f29a23
 
     def _resolve_device(self, device: str) -> torch.device:
         if device == "auto":
@@ -889,7 +763,6 @@
             return torch.device("cpu")
         return torch.device(device)
 
-<<<<<<< HEAD
     def train(
         self,
         dataloader: DataLoader,
@@ -897,9 +770,6 @@
         val_loader: Optional[DataLoader] = None,
         train_sampler=None,
     ) -> Dict[str, float]:
-=======
-    def train(self, dataloader: DataLoader, *, val_loader: Optional[DataLoader] = None) -> Dict[str, float]:
->>>>>>> 74f29a23
         history: Dict[str, float] = {}
         train_samples = len(getattr(dataloader, "dataset", []))
         val_samples = len(getattr(val_loader, "dataset", [])) if val_loader is not None else 0
@@ -924,7 +794,6 @@
             if self.config.warmup_steps > 0:
                 schedule_msg += f" (warmup={self.config.warmup_steps})"
             details.append(schedule_msg)
-<<<<<<< HEAD
         if self.distributed.enabled and self.distributed.world_size > 1:
             details.append(f"world size={self.distributed.world_size}")
         if self._update_frequency > 1:
@@ -936,18 +805,13 @@
         )
         if effective_batch != self.config.batch_size:
             details.append(f"effective batch={effective_batch}")
-=======
->>>>>>> 74f29a23
         if details:
             summary += " (" + ", ".join(details) + ")"
         _emit_info(summary)
         log_interval = max(int(self.config.log_every), 1)
         for epoch in range(1, self.config.epochs + 1):
-<<<<<<< HEAD
             if train_sampler is not None and hasattr(train_sampler, "set_epoch"):
                 train_sampler.set_epoch(epoch)
-=======
->>>>>>> 74f29a23
             train_metrics = self._run_epoch(dataloader, training=True)
             history[f"train/{epoch}"] = train_metrics["loss"]
             val_metrics: Optional[Dict[str, float]] = None
@@ -977,12 +841,8 @@
         return history
 
     def _run_epoch(self, dataloader: DataLoader, *, training: bool) -> Dict[str, float]:
-<<<<<<< HEAD
         module = self.ddp_model if self.ddp_model is not None else self.model
         module.train(mode=training)
-=======
-        self.model.train(mode=training)
->>>>>>> 74f29a23
         if self.baseline is not None:
             if self.baseline_trainable:
                 self.baseline.train(mode=training)
@@ -992,7 +852,6 @@
         total_energy_loss = 0.0
         total_force_loss = 0.0
         n_batches = 0
-<<<<<<< HEAD
         pending_update = False
         try:
             total_batches = len(dataloader)
@@ -1002,10 +861,6 @@
             batch = {
                 key: value.to(self.device) for key, value in batch.items() if isinstance(value, torch.Tensor)
             }
-=======
-        for batch in dataloader:
-            batch = {key: value.to(self.device) for key, value in batch.items() if isinstance(value, torch.Tensor)}
->>>>>>> 74f29a23
             energies = batch["energies"]
             formula_vectors = batch["formula_vectors"]
             requires_force_grad = (
@@ -1017,15 +872,9 @@
             if requires_force_grad:
                 positions = positions.clone().detach().requires_grad_(True)
                 batch["positions"] = positions
-<<<<<<< HEAD
             if training and ((step - 1) % self._update_frequency == 0):
                 self.optimizer.zero_grad(set_to_none=True)
             force_loss_tensor = torch.tensor(0.0, device=self.device)
-=======
-            if training:
-                self.optimizer.zero_grad(set_to_none=True)
-            force_loss_value = torch.tensor(0.0, device=self.device)
->>>>>>> 74f29a23
             with torch.set_grad_enabled(training or requires_force_grad):
                 with _autocast_context(
                     self._amp_enabled, self._autocast_device, self._autocast_dtype
@@ -1044,11 +893,7 @@
                     output = self._forward_model(batch)
                     energy_pred = output.energy
                     energy_loss = self.energy_loss(energy_pred, target_energy)
-<<<<<<< HEAD
                     raw_loss = self.config.energy_weight * energy_loss
-=======
-                    loss = self.config.energy_weight * energy_loss
->>>>>>> 74f29a23
                     if batch.get("forces") is not None and self.config.force_weight > 0.0:
                         if output.forces is not None and self.config.predict_forces_directly:
                             predicted_forces = output.forces
@@ -1063,7 +908,6 @@
                         mask = batch["mask"].unsqueeze(-1)
                         target_forces = batch["forces"] * mask
                         predicted_forces = predicted_forces * mask
-<<<<<<< HEAD
                         force_loss_tensor = self.force_loss(predicted_forces, target_forces)
                         raw_loss = raw_loss + self.config.force_weight * force_loss_tensor
             energy_loss_value = float(energy_loss.detach().item())
@@ -1072,15 +916,10 @@
             loss = raw_loss
             if training and self._update_frequency > 1:
                 loss = loss / float(self._update_frequency)
-=======
-                        force_loss_value = self.force_loss(predicted_forces, target_forces)
-                        loss = loss + self.config.force_weight * force_loss_value
->>>>>>> 74f29a23
             if training:
                 if self.scaler is not None:
                     scaled_loss = self.scaler.scale(loss)
                     scaled_loss.backward()
-<<<<<<< HEAD
                 else:
                     loss.backward()
                 pending_update = True
@@ -1107,7 +946,342 @@
         total_energy_loss = float(stats[1].item())
         total_force_loss = float(stats[2].item())
         n_batches = int(stats[3].item())
-=======
+        metrics = {
+            "loss": total_loss / max(n_batches, 1),
+            "energy_loss": total_energy_loss / max(n_batches, 1),
+        }
+        if self.config.force_weight > 0.0:
+            metrics["force_loss"] = total_force_loss / max(n_batches, 1)
+        return metrics
+
+    def _apply_optimizer_step(self) -> None:
+        if self.config.max_grad_norm is not None:
+            params_to_clip = list(self.model.parameters())
+            if self.baseline is not None and self.baseline_trainable:
+                params_to_clip += list(self.baseline.parameters())
+            if self.scaler is not None:
+                self.scaler.unscale_(self.optimizer)
+            nn.utils.clip_grad_norm_(params_to_clip, self.config.max_grad_norm)
+        if self.scaler is not None:
+            self.scaler.step(self.optimizer)
+            self.scaler.update()
+        else:
+            self.optimizer.step()
+        if self.scheduler is not None:
+            self.scheduler.step()
+
+    def _forward_model(self, batch: Dict[str, torch.Tensor]) -> PotentialOutput:
+        args = (
+            batch["node_indices"],
+            batch["positions"],
+            batch["adjacency"],
+            batch["mask"],
+        )
+        if self.ddp_model is not None:
+            return self.ddp_model(*args)
+        return self.model(*args)
+
+    def save_checkpoint(self, path: Path) -> None:
+        if self.distributed.is_main_process():
+            self._save_checkpoint(path)
+
+    def _checkpoint_state(self) -> Dict[str, object]:
+        state: Dict[str, object] = {
+            "model_state": self.model.state_dict(),
+            "config": self.config,
+        }
+        if self.baseline is not None:
+            state["baseline_state"] = self.baseline.state_dict()
+            state["baseline_trainable"] = self.baseline_trainable
+        return state
+
+    def _save_checkpoint(self, path: Path) -> Path:
+        path.parent.mkdir(parents=True, exist_ok=True)
+        torch.save(self._checkpoint_state(), path)
+        return path
+
+    def _resolve_checkpoint_name(self, filename: str) -> Path:
+        return self.output_dir / filename
+
+    def _update_checkpoints(self, train_loss: float, val_loss: Optional[float]) -> None:
+        monitor = val_loss if val_loss is not None else train_loss
+        if monitor is None:
+            return
+        improved = False
+        if self._best_metric is None or (
+            monitor < self._best_metric - float(self.config.early_stopping_min_delta)
+        ):
+            self._best_metric = monitor
+            self._early_stop_counter = 0
+            if self.config.best_checkpoint_name:
+                path = self._resolve_checkpoint_name(self.config.best_checkpoint_name)
+                self.best_checkpoint_path = path
+                if self.distributed.is_main_process():
+                    self.best_checkpoint_path = self._save_checkpoint(path)
+                    _emit_info(
+                        "New best checkpoint saved to %s (loss=%.4f)" % (path, float(monitor))
+                    )
+            improved = True
+        if not improved and val_loss is not None and self.config.early_stopping_patience > 0:
+            self._early_stop_counter += 1
+        if self.config.last_checkpoint_name:
+            path = self._resolve_checkpoint_name(self.config.last_checkpoint_name)
+            self.last_checkpoint_path = path
+            if self.distributed.is_main_process():
+                self.last_checkpoint_path = self._save_checkpoint(path)
+
+    def _should_stop_early(self, val_loss: Optional[float]) -> bool:
+        if val_loss is None or self.config.early_stopping_patience <= 0:
+            return False
+        return self._early_stop_counter >= self.config.early_stopping_patience
+
+
+def train_potential_model(
+    dataset: MolecularGraphDataset,
+    model: nn.Module,
+    *,
+    config: PotentialTrainingConfig,
+    baseline: Optional[LinearAtomicBaseline] = None,
+    baseline_requires_grad: bool = True,
+) -> PotentialTrainer:
+    val_size = int(len(dataset) * config.validation_split)
+    if val_size > 0:
+        train_size = len(dataset) - val_size
+        train_dataset, val_dataset = random_split(dataset, [train_size, val_size])
+    else:
+        train_dataset = dataset
+        val_dataset = None
+    trainer = PotentialTrainer(
+        model,
+        config,
+        baseline=baseline,
+        baseline_requires_grad=baseline_requires_grad,
+    )
+    train_sampler = trainer.distributed.build_sampler(train_dataset, shuffle=True)
+    train_loader = DataLoader(
+        train_dataset,
+        batch_size=config.batch_size,
+        shuffle=train_sampler is None,
+        sampler=train_sampler,
+        collate_fn=collate_graphs,
+        num_workers=config.num_workers,
+    )
+    if val_dataset is not None:
+        val_sampler = trainer.distributed.build_sampler(val_dataset, shuffle=False)
+        val_loader = DataLoader(
+            val_dataset,
+            batch_size=config.batch_size,
+            shuffle=False,
+            sampler=val_sampler,
+            collate_fn=collate_graphs,
+            num_workers=config.num_workers,
+        )
+    else:
+        val_loader = None
+    trainer.train(train_loader, val_loader=val_loader, train_sampler=train_sampler)
+    return trainer
+
+
+@dataclass
+class PotentialTrainingConfig(TrainingConfig):
+    """Configuration for potential energy/force training."""
+
+    energy_weight: float = 1.0
+    force_weight: float = 0.0
+    predict_forces_directly: bool = False
+    max_grad_norm: Optional[float] = None
+
+    def __post_init__(self) -> None:
+        if self.best_checkpoint_name == "best.pt":
+            self.best_checkpoint_name = "potential_best.pt"
+        if self.last_checkpoint_name == "last.pt":
+            self.last_checkpoint_name = "potential_last.pt"
+
+
+class PotentialTrainer:
+    """Trainer that optimizes potential models for energies and forces."""
+
+    def __init__(
+        self,
+        model: nn.Module,
+        config: PotentialTrainingConfig,
+        *,
+        baseline: Optional[LinearAtomicBaseline] = None,
+        baseline_requires_grad: bool = True,
+    ) -> None:
+        self.model = model
+        self.config = config
+        self.device = self._resolve_device(config.device)
+        self.model.to(self.device)
+        parameters = list(self.model.parameters())
+        self.scheduler: Optional[WarmupDecayScheduler] = None
+        self.energy_loss = nn.MSELoss()
+        self.force_loss = nn.MSELoss()
+        self.output_dir = config.output_dir
+        self.output_dir.mkdir(parents=True, exist_ok=True)
+        self.baseline = baseline
+        self.baseline_trainable = baseline is not None and baseline_requires_grad
+        self.history: Dict[str, float] = {}
+        self.best_checkpoint_path: Optional[Path] = None
+        self.last_checkpoint_path: Optional[Path] = None
+        self._best_metric: Optional[float] = None
+        self._early_stop_counter = 0
+        if self.baseline is not None:
+            self.baseline.to(self.device)
+            if self.baseline_trainable:
+                for param in self.baseline.parameters():
+                    param.requires_grad_(True)
+                parameters.extend(self.baseline.parameters())
+            else:
+                self.baseline.eval()
+                for param in self.baseline.parameters():
+                    param.requires_grad_(False)
+        self.optimizer = _build_optimizer(parameters, config)
+        (
+            self._amp_enabled,
+            self._autocast_device,
+            self._autocast_dtype,
+            scaler_enabled,
+        ) = _resolve_autocast_settings(self.device, config)
+        self.scaler: Optional[_GradScalerBase]
+        if self._amp_enabled and self._autocast_device == "cuda":
+            self.scaler = _make_grad_scaler(enabled=scaler_enabled)
+        else:
+            self.scaler = None
+
+    def _resolve_device(self, device: str) -> torch.device:
+        if device == "auto":
+            if torch.cuda.is_available():
+                return torch.device("cuda")
+            if hasattr(torch.backends, "mps") and torch.backends.mps.is_available():
+                return torch.device("mps")
+            return torch.device("cpu")
+        return torch.device(device)
+
+    def train(self, dataloader: DataLoader, *, val_loader: Optional[DataLoader] = None) -> Dict[str, float]:
+        history: Dict[str, float] = {}
+        train_samples = len(getattr(dataloader, "dataset", []))
+        val_samples = len(getattr(val_loader, "dataset", [])) if val_loader is not None else 0
+        summary = (
+            f"Starting potential training for {self.config.epochs} epochs on {train_samples} samples"
+        )
+        if val_loader is not None:
+            summary += f" with {val_samples} validation samples"
+        details = [f"energy weight={self.config.energy_weight}"]
+        if self.config.force_weight > 0.0:
+            details.append(f"force weight={self.config.force_weight}")
+            if self.config.predict_forces_directly:
+                details.append("predicting forces directly")
+        try:
+            steps_per_epoch = len(dataloader)
+        except TypeError:
+            steps_per_epoch = None
+        self.scheduler = _maybe_build_scheduler(self.optimizer, self.config, steps_per_epoch)
+        details.append(f"optimizer={self.config.optimizer}")
+        if self.scheduler is not None:
+            schedule_msg = f"scheduler={self.config.scheduler}"
+            if self.config.warmup_steps > 0:
+                schedule_msg += f" (warmup={self.config.warmup_steps})"
+            details.append(schedule_msg)
+        if details:
+            summary += " (" + ", ".join(details) + ")"
+        _emit_info(summary)
+        log_interval = max(int(self.config.log_every), 1)
+        for epoch in range(1, self.config.epochs + 1):
+            train_metrics = self._run_epoch(dataloader, training=True)
+            history[f"train/{epoch}"] = train_metrics["loss"]
+            val_metrics: Optional[Dict[str, float]] = None
+            if val_loader is not None:
+                val_metrics = self._run_epoch(val_loader, training=False)
+                history[f"val/{epoch}"] = val_metrics["loss"]
+            if epoch == 1 or epoch == self.config.epochs or epoch % log_interval == 0:
+                message = f"Epoch {epoch:03d} | train: {train_metrics['loss']:.4f}"
+                if val_metrics is not None:
+                    message += f" | val: {val_metrics['loss']:.4f}"
+                _emit_info(message)
+            if self.scheduler is not None:
+                history[f"lr/{epoch}"] = float(self.scheduler.get_last_lr()[0])
+            val_loss = val_metrics["loss"] if val_metrics is not None else None
+            self._update_checkpoints(train_metrics["loss"], val_loss)
+            if self._should_stop_early(val_loss):
+                _emit_info(
+                    "Early stopping triggered after epoch %03d (best %.4f)"
+                    % (
+                        epoch,
+                        self._best_metric if self._best_metric is not None else train_metrics["loss"],
+                    )
+                )
+                break
+        self.history = history
+        _save_history(self.output_dir, history)
+        return history
+
+    def _run_epoch(self, dataloader: DataLoader, *, training: bool) -> Dict[str, float]:
+        self.model.train(mode=training)
+        if self.baseline is not None:
+            if self.baseline_trainable:
+                self.baseline.train(mode=training)
+            else:
+                self.baseline.eval()
+        total_loss = 0.0
+        total_energy_loss = 0.0
+        total_force_loss = 0.0
+        n_batches = 0
+        for batch in dataloader:
+            batch = {key: value.to(self.device) for key, value in batch.items() if isinstance(value, torch.Tensor)}
+            energies = batch["energies"]
+            formula_vectors = batch["formula_vectors"]
+            requires_force_grad = (
+                self.config.force_weight > 0.0
+                and not self.config.predict_forces_directly
+                and batch.get("forces") is not None
+            )
+            positions = batch["positions"]
+            if requires_force_grad:
+                positions = positions.clone().detach().requires_grad_(True)
+                batch["positions"] = positions
+            if training:
+                self.optimizer.zero_grad(set_to_none=True)
+            force_loss_value = torch.tensor(0.0, device=self.device)
+            with torch.set_grad_enabled(training or requires_force_grad):
+                with _autocast_context(
+                    self._amp_enabled, self._autocast_device, self._autocast_dtype
+                ):
+                    baseline_energy = None
+                    if self.baseline is not None:
+                        baseline_training = self.baseline_trainable and training
+                        baseline_ctx = nullcontext() if baseline_training else torch.no_grad()
+                        with baseline_ctx:
+                            baseline_energy = self.baseline(formula_vectors)
+                        if baseline_energy is not None and not baseline_training:
+                            baseline_energy = baseline_energy.detach()
+                        target_energy = energies - baseline_energy
+                    else:
+                        target_energy = energies
+                    output = self._forward_model(batch)
+                    energy_pred = output.energy
+                    energy_loss = self.energy_loss(energy_pred, target_energy)
+                    loss = self.config.energy_weight * energy_loss
+                    if batch.get("forces") is not None and self.config.force_weight > 0.0:
+                        if output.forces is not None and self.config.predict_forces_directly:
+                            predicted_forces = output.forces
+                        else:
+                            grads = torch.autograd.grad(
+                                energy_pred.sum(),
+                                positions,
+                                create_graph=training,
+                                retain_graph=training,
+                            )[0]
+                            predicted_forces = -grads
+                        mask = batch["mask"].unsqueeze(-1)
+                        target_forces = batch["forces"] * mask
+                        predicted_forces = predicted_forces * mask
+                        force_loss_value = self.force_loss(predicted_forces, target_forces)
+                        loss = loss + self.config.force_weight * force_loss_value
+            if training:
+                if self.scaler is not None:
+                    scaled_loss = self.scaler.scale(loss)
+                    scaled_loss.backward()
                     if self.config.max_grad_norm is not None:
                         self.scaler.unscale_(self.optimizer)
                         params_to_clip = list(self.model.parameters())
@@ -1130,7 +1304,6 @@
             total_energy_loss += energy_loss.item()
             total_force_loss += force_loss_value.item()
             n_batches += 1
->>>>>>> 74f29a23
         metrics = {
             "loss": total_loss / max(n_batches, 1),
             "energy_loss": total_energy_loss / max(n_batches, 1),
@@ -1139,47 +1312,16 @@
             metrics["force_loss"] = total_force_loss / max(n_batches, 1)
         return metrics
 
-<<<<<<< HEAD
-    def _apply_optimizer_step(self) -> None:
-        if self.config.max_grad_norm is not None:
-            params_to_clip = list(self.model.parameters())
-            if self.baseline is not None and self.baseline_trainable:
-                params_to_clip += list(self.baseline.parameters())
-            if self.scaler is not None:
-                self.scaler.unscale_(self.optimizer)
-            nn.utils.clip_grad_norm_(params_to_clip, self.config.max_grad_norm)
-        if self.scaler is not None:
-            self.scaler.step(self.optimizer)
-            self.scaler.update()
-        else:
-            self.optimizer.step()
-        if self.scheduler is not None:
-            self.scheduler.step()
-
-    def _forward_model(self, batch: Dict[str, torch.Tensor]) -> PotentialOutput:
-        args = (
-=======
     def _forward_model(self, batch: Dict[str, torch.Tensor]) -> PotentialOutput:
         return self.model(
->>>>>>> 74f29a23
             batch["node_indices"],
             batch["positions"],
             batch["adjacency"],
             batch["mask"],
         )
-<<<<<<< HEAD
-        if self.ddp_model is not None:
-            return self.ddp_model(*args)
-        return self.model(*args)
-
-    def save_checkpoint(self, path: Path) -> None:
-        if self.distributed.is_main_process():
-            self._save_checkpoint(path)
-=======
 
     def save_checkpoint(self, path: Path) -> None:
         self._save_checkpoint(path)
->>>>>>> 74f29a23
 
     def _checkpoint_state(self) -> Dict[str, object]:
         state: Dict[str, object] = {
@@ -1211,31 +1353,16 @@
             self._early_stop_counter = 0
             if self.config.best_checkpoint_name:
                 path = self._resolve_checkpoint_name(self.config.best_checkpoint_name)
-<<<<<<< HEAD
-                self.best_checkpoint_path = path
-                if self.distributed.is_main_process():
-                    self.best_checkpoint_path = self._save_checkpoint(path)
-                    _emit_info(
-                        "New best checkpoint saved to %s (loss=%.4f)" % (path, float(monitor))
-                    )
-=======
                 self.best_checkpoint_path = self._save_checkpoint(path)
                 _emit_info(
                     "New best checkpoint saved to %s (loss=%.4f)" % (path, float(monitor))
                 )
->>>>>>> 74f29a23
             improved = True
         if not improved and val_loss is not None and self.config.early_stopping_patience > 0:
             self._early_stop_counter += 1
         if self.config.last_checkpoint_name:
             path = self._resolve_checkpoint_name(self.config.last_checkpoint_name)
-<<<<<<< HEAD
-            self.last_checkpoint_path = path
-            if self.distributed.is_main_process():
-                self.last_checkpoint_path = self._save_checkpoint(path)
-=======
             self.last_checkpoint_path = self._save_checkpoint(path)
->>>>>>> 74f29a23
 
     def _should_stop_early(self, val_loss: Optional[float]) -> bool:
         if val_loss is None or self.config.early_stopping_patience <= 0:
@@ -1255,42 +1382,10 @@
     if val_size > 0:
         train_size = len(dataset) - val_size
         train_dataset, val_dataset = random_split(dataset, [train_size, val_size])
-<<<<<<< HEAD
-    else:
-        train_dataset = dataset
-        val_dataset = None
-    trainer = PotentialTrainer(
-        model,
-        config,
-        baseline=baseline,
-        baseline_requires_grad=baseline_requires_grad,
-    )
-    train_sampler = trainer.distributed.build_sampler(train_dataset, shuffle=True)
-    train_loader = DataLoader(
-        train_dataset,
-        batch_size=config.batch_size,
-        shuffle=train_sampler is None,
-        sampler=train_sampler,
-        collate_fn=collate_graphs,
-        num_workers=config.num_workers,
-    )
-    if val_dataset is not None:
-        val_sampler = trainer.distributed.build_sampler(val_dataset, shuffle=False)
-=======
->>>>>>> 74f29a23
         val_loader = DataLoader(
             val_dataset,
             batch_size=config.batch_size,
             shuffle=False,
-<<<<<<< HEAD
-            sampler=val_sampler,
-            collate_fn=collate_graphs,
-            num_workers=config.num_workers,
-        )
-    else:
-        val_loader = None
-    trainer.train(train_loader, val_loader=val_loader, train_sampler=train_sampler)
-=======
             collate_fn=collate_graphs,
         )
     else:
@@ -1309,5 +1404,4 @@
         baseline_requires_grad=baseline_requires_grad,
     )
     trainer.train(train_loader, val_loader=val_loader)
->>>>>>> 74f29a23
     return trainer