"""High level training orchestration utilities."""
from __future__ import annotations

import json
import logging
import math
from contextlib import nullcontext
from dataclasses import dataclass, field
<<<<<<< HEAD
from datetime import timedelta
from pathlib import Path
from time import perf_counter
=======
from pathlib import Path
>>>>>>> 893e61bb
from typing import Dict, Optional, Sequence, Tuple

import torch
from torch import nn
from torch.optim import Optimizer
from torch.utils.data import DataLoader, Dataset, random_split

from ..models.baseline import LinearAtomicBaseline, LinearBaselineConfig
from ..models.potential import PotentialOutput
from .datasets import MolecularGraphDataset, collate_graphs
from ..utils.distributed import DistributedConfig, DistributedState, init_distributed, is_main_process

LOGGER = logging.getLogger(__name__)


try:  # pragma: no cover - torch<2.0 fallback
    from torch.amp import GradScaler as _GradScalerBase
except ImportError:  # pragma: no cover - legacy path
    from torch.cuda.amp import GradScaler as _GradScalerBase  # type: ignore[attr-defined]


def _make_grad_scaler(enabled: bool) -> _GradScalerBase:
    """Instantiate a :class:`GradScaler` handling old and new signatures."""

    try:
        return _GradScalerBase(device_type="cuda", enabled=enabled)  # type: ignore[call-arg]
    except TypeError:  # pragma: no cover - torch<2.0 signature
        return _GradScalerBase(enabled=enabled)


def _emit_info(message: str) -> None:
    """Emit an informational message via logging with stdout fallback."""

    if not is_main_process():
        return
    LOGGER.info(message)
    if not (LOGGER.hasHandlers() and LOGGER.isEnabledFor(logging.INFO)):
        print(message)


<<<<<<< HEAD
def _describe_device(device: torch.device) -> str:
    """Return a human readable representation of a torch device."""

    if device.type == "cuda":
        index = device.index if device.index is not None else torch.cuda.current_device()
        try:  # pragma: no cover - defensive against runtime CUDA issues
            name = torch.cuda.get_device_name(index)
        except Exception:  # pragma: no cover - fallback when querying fails
            name = "CUDA device"
        return f"cuda:{index} ({name})"
    if device.type == "mps":
        return "mps (Metal Performance Shaders)"
    return str(device)


def _format_int(value: int) -> str:
    """Format an integer with thousands separators."""

    return f"{value:,}"


def _format_lrs(optimizer: Optimizer) -> str:
    """Format the learning rates of all parameter groups."""

    if not optimizer.param_groups:
        return "n/a"
    return "/".join(f"{group['lr']:.6g}" for group in optimizer.param_groups)


=======
>>>>>>> 893e61bb
def _save_history(output_dir: Path, history: Dict[str, float]) -> Path:
    """Persist a training history dictionary to ``history.json``."""

    history_path = output_dir / "history.json"
    if is_main_process():
        with history_path.open("w", encoding="utf-8") as handle:
            json.dump(history, handle, indent=2)
    _emit_info(f"Saved training history to {history_path}")
    return history_path


def _resolve_autocast_settings(
    device: torch.device, config: "TrainingConfig"
) -> Tuple[bool, Optional[str], Optional[torch.dtype], bool]:
    """Determine whether autocast should be enabled for the trainer."""

    if not getattr(config, "mixed_precision", False):
        return False, None, None, False
    device_type = device.type
    dtype_name = str(getattr(config, "autocast_dtype", None) or "float16").lower()
    if device_type == "cuda":
        mapping = {
            "float16": torch.float16,
            "fp16": torch.float16,
            "half": torch.float16,
            "bfloat16": torch.bfloat16,
            "bf16": torch.bfloat16,
        }
        if dtype_name not in mapping:
            raise ValueError(f"Unsupported autocast dtype '{dtype_name}' for CUDA mixed precision")
        dtype = mapping[dtype_name]
        scaler_enabled = bool(getattr(config, "grad_scaler", True)) and dtype == torch.float16
        return True, device_type, dtype, scaler_enabled
    if device_type == "cpu":
        mapping = {
            "bfloat16": torch.bfloat16,
            "bf16": torch.bfloat16,
            "float16": torch.bfloat16,
            "fp16": torch.bfloat16,
            "half": torch.bfloat16,
        }
        dtype = mapping.get(dtype_name)
        if dtype is None:
            raise ValueError(f"Unsupported autocast dtype '{dtype_name}' for CPU mixed precision")
        if dtype_name not in {"bfloat16", "bf16"}:
            _emit_info(
                "CPU mixed precision only supports bfloat16; falling back to bfloat16 autocast."
            )
        return True, device_type, torch.bfloat16, False
    _emit_info(
        "Mixed precision requested on device type '%s', but autocast is not supported; disabling mixed precision."
        % device_type
    )
    return False, None, None, False


def _autocast_context(
    enabled: bool, device_type: Optional[str], dtype: Optional[torch.dtype]
):
    if not enabled or device_type is None or dtype is None:
        return nullcontext()
    return torch.autocast(device_type=device_type, dtype=dtype)


class WarmupDecayScheduler:
    """Learning rate scheduler with warmup and configurable decay."""

    def __init__(
        self,
        optimizer: Optimizer,
        *,
        warmup_steps: int,
        total_steps: int,
        strategy: str,
        min_lr_ratio: float,
        gamma: float,
        step_size: int,
    ) -> None:
        self.optimizer = optimizer
        self.strategy = strategy
        self.warmup_steps = max(int(warmup_steps), 0)
        inferred_total = max(int(total_steps), 1)
        self.total_steps = max(inferred_total, self.warmup_steps + 1)
        self.min_lr_ratio = max(float(min_lr_ratio), 0.0)
        self.gamma = float(gamma)
        self.step_size = max(int(step_size), 1)
        self.base_lrs = [group["lr"] for group in optimizer.param_groups]
        self.current_step = 0
        self.last_lrs = list(self.base_lrs)
        self._apply_lrs()

    def state_dict(self) -> Dict[str, object]:
        return {
            "current_step": self.current_step,
            "last_lrs": list(self.last_lrs),
        }

    def load_state_dict(self, state_dict: Dict[str, object]) -> None:
        self.current_step = int(state_dict.get("current_step", 0))
        self._apply_lrs()

    def step(self) -> None:
        if self.current_step < self.total_steps - 1:
            self.current_step += 1
        self._apply_lrs()

    def _apply_lrs(self) -> None:
        factor = self._compute_factor(self.current_step)
        self.last_lrs = []
        for base_lr, group in zip(self.base_lrs, self.optimizer.param_groups):
            new_lr = base_lr * factor
            group["lr"] = new_lr
            self.last_lrs.append(new_lr)

    def _compute_factor(self, step: int) -> float:
        if self.total_steps <= 1:
            return 1.0
        if step < self.warmup_steps:
            return (step + 1) / max(1, self.warmup_steps)
        decay_steps = self.total_steps - self.warmup_steps
        if decay_steps <= 1:
            return 1.0
        progress = (step - self.warmup_steps) / max(decay_steps - 1, 1)
        progress = min(max(progress, 0.0), 1.0)
        if self.strategy == "linear":
            value = 1.0 - (1.0 - self.min_lr_ratio) * progress
        elif self.strategy == "cosine":
            value = self.min_lr_ratio + (1.0 - self.min_lr_ratio) * 0.5 * (
                1.0 + math.cos(math.pi * progress)
            )
        elif self.strategy == "exponential":
            exponent = max(step - self.warmup_steps, 0)
            value = self.gamma**exponent
        elif self.strategy == "step":
            exponent = max(step - self.warmup_steps, 0) // self.step_size
            value = self.gamma**exponent
        elif self.strategy == "constant":
            value = 1.0
        else:  # pragma: no cover - guarded by validation
            raise ValueError(f"Unknown scheduler strategy: {self.strategy}")
        return max(value, self.min_lr_ratio)

    def get_last_lr(self) -> Sequence[float]:
        return list(self.last_lrs)


class _PotentialDDPWrapper(nn.Module):
    """Wrapper that exposes baseline parameters to DDP while delegating forwards."""

    def __init__(self, model: nn.Module, baseline: Optional[nn.Module]):
        super().__init__()
        self.model = model
        if baseline is not None:
            self.baseline = baseline

    def forward(self, node_indices, positions, adjacency, mask):  # pragma: no cover - delegate
        return self.model(node_indices, positions, adjacency, mask)


def _build_optimizer(parameters, config: TrainingConfig) -> Optimizer:
    name = config.optimizer.lower()
    if name == "adam":
        return torch.optim.Adam(
            parameters,
            lr=config.learning_rate,
            betas=(config.beta1, config.beta2),
            eps=config.eps,
            weight_decay=config.weight_decay,
            amsgrad=config.amsgrad,
        )
    if name == "adamw":
        return torch.optim.AdamW(
            parameters,
            lr=config.learning_rate,
            betas=(config.beta1, config.beta2),
            eps=config.eps,
            weight_decay=config.weight_decay,
            amsgrad=config.amsgrad,
        )
    if name == "sgd":
        return torch.optim.SGD(
            parameters,
            lr=config.learning_rate,
            momentum=config.momentum,
            weight_decay=config.weight_decay,
            nesterov=config.nesterov,
        )
    raise ValueError(f"Unsupported optimizer '{config.optimizer}'")


def _maybe_build_scheduler(
    optimizer: Optimizer, config: TrainingConfig, steps_per_epoch: Optional[int]
) -> Optional[WarmupDecayScheduler]:
    strategy = (config.scheduler or "").lower()
    if not strategy:
        return None
    supported = {"linear", "cosine", "exponential", "step", "constant"}
    if strategy not in supported:
        raise ValueError(f"Unsupported scheduler '{config.scheduler}'")
    if config.scheduler_total_steps is not None:
        total_steps = int(config.scheduler_total_steps)
    elif steps_per_epoch is not None:
        total_steps = steps_per_epoch * max(config.epochs, 1)
    else:
        return None
    if total_steps <= 0:
        return None
    return WarmupDecayScheduler(
        optimizer,
        warmup_steps=config.warmup_steps,
        total_steps=total_steps,
        strategy=strategy,
        min_lr_ratio=config.min_lr_ratio,
        gamma=config.scheduler_gamma,
        step_size=config.scheduler_step_size,
    )


@dataclass
class TrainingConfig:
    output_dir: Path
    epochs: int = 100
    learning_rate: float = 1e-3
    batch_size: int = 32
    num_workers: int = 0
    update_frequency: int = 1
<<<<<<< HEAD
    log_every: int = 10
=======
    log_every: int = 1
>>>>>>> 893e61bb
    device: str = "auto"
    mixed_precision: bool = False
    autocast_dtype: str = "float16"
    grad_scaler: bool = True
    validation_split: float = 0.1
    optimizer: str = "adam"
    weight_decay: float = 0.0
    beta1: float = 0.9
    beta2: float = 0.999
    eps: float = 1e-8
    amsgrad: bool = False
    momentum: float = 0.9
    nesterov: bool = False
    solver: str = "optimizer"
    scheduler: Optional[str] = None
    warmup_steps: int = 0
    min_lr_ratio: float = 0.0
    scheduler_gamma: float = 0.1
    scheduler_step_size: int = 1000
    scheduler_total_steps: Optional[int] = None
    early_stopping_patience: int = 0
    early_stopping_min_delta: float = 0.0
    best_checkpoint_name: str = "best.pt"
    last_checkpoint_name: str = "last.pt"
    distributed: DistributedConfig = field(default_factory=DistributedConfig)


class Trainer:
    """Simple trainer that optimizes a model with MSE loss."""

    def __init__(self, model: nn.Module, config: TrainingConfig):
        self.model = model
        self.config = config
        base_device = self._resolve_device(config.device)
        self.distributed: DistributedState = init_distributed(config.distributed, base_device)
        self.device = self.distributed.device
        self.model.to(self.device)
        self.ddp_model: Optional[nn.parallel.DistributedDataParallel]
        if self.distributed.enabled:
            ddp_kwargs = {
                "find_unused_parameters": config.distributed.find_unused_parameters,
                "broadcast_buffers": config.distributed.broadcast_buffers,
            }
            if self.device.type == "cuda":
                device_index = self.device.index if self.device.index is not None else 0
                ddp_kwargs["device_ids"] = [device_index]
                ddp_kwargs["output_device"] = device_index
            self.ddp_model = nn.parallel.DistributedDataParallel(self.model, **ddp_kwargs)
            param_source = self.ddp_model.parameters()
        else:
            self.ddp_model = None
            param_source = self.model.parameters()
        self.optimizer = _build_optimizer(param_source, config)
        (
            self._amp_enabled,
            self._autocast_device,
            self._autocast_dtype,
            scaler_enabled,
        ) = _resolve_autocast_settings(self.device, config)
        self.scaler: Optional[_GradScalerBase]
        if self._amp_enabled and self._autocast_device == "cuda":
            self.scaler = _make_grad_scaler(enabled=scaler_enabled)
        else:
            self.scaler = None
        self.scheduler: Optional[WarmupDecayScheduler] = None
        self.criterion = nn.MSELoss()
        self.output_dir = config.output_dir
        self.output_dir.mkdir(parents=True, exist_ok=True)
        self.history: Dict[str, float] = {}
        self.best_checkpoint_path: Optional[Path] = None
        self.last_checkpoint_path: Optional[Path] = None
        self._best_metric: Optional[float] = None
        self._early_stop_counter = 0
        self._update_frequency = max(int(self.config.update_frequency), 1)
<<<<<<< HEAD
        self._global_batches = 0
        self._optimizer_steps = 0
        device_msg = f"Initialised trainer on {_describe_device(self.device)}"
        if self.distributed.enabled:
            device_msg += (
                f" | rank={self.distributed.rank} of {self.distributed.world_size}"
            )
        _emit_info(device_msg)
        total_params = sum(p.numel() for p in self.model.parameters())
        trainable_params = sum(p.numel() for p in self.model.parameters() if p.requires_grad)
        _emit_info(
            "Model parameter counts | total=%s, trainable=%s"
            % (_format_int(total_params), _format_int(trainable_params))
        )
        schedule_name = self.config.scheduler if self.config.scheduler else "none"
        amp_state = "enabled" if self._amp_enabled else "disabled"
        _emit_info(
            "Hyperparameters | epochs=%d, batch_size=%d, lr=%g, update_freq=%d, "
            "optimizer=%s, scheduler=%s, mixed_precision=%s"
            % (
                self.config.epochs,
                self.config.batch_size,
                self.config.learning_rate,
                self._update_frequency,
                self.config.optimizer,
                schedule_name,
                amp_state,
            )
        )
=======
>>>>>>> 893e61bb

    def _resolve_device(self, device: str) -> torch.device:
        if device == "auto":
            if torch.cuda.is_available():
                return torch.device("cuda")
            if hasattr(torch.backends, "mps") and torch.backends.mps.is_available():
                return torch.device("mps")
            return torch.device("cpu")
        return torch.device(device)

    def train(
        self,
        dataloader: DataLoader,
        *,
        val_loader: Optional[DataLoader] = None,
        train_sampler=None,
    ) -> Dict[str, float]:
        history: Dict[str, float] = {}
        train_samples = len(getattr(dataloader, "dataset", []))
        val_samples = len(getattr(val_loader, "dataset", [])) if val_loader is not None else 0
<<<<<<< HEAD
        _emit_info(
            "Dataloader setup | train_workers=%d, val_workers=%d"
            % (
                getattr(dataloader, "num_workers", getattr(dataloader, "_num_workers", 0)),
                getattr(val_loader, "num_workers", getattr(val_loader, "_num_workers", 0))
                if val_loader is not None
                else 0,
            )
        )
=======
>>>>>>> 893e61bb
        try:
            steps_per_epoch = len(dataloader)
        except TypeError:
            steps_per_epoch = None
        self.scheduler = _maybe_build_scheduler(self.optimizer, self.config, steps_per_epoch)
        summary = f"Starting training for {self.config.epochs} epochs on {train_samples} samples"
        if val_loader is not None:
            summary += f" with {val_samples} validation samples"
        summary += f" | optimizer={self.config.optimizer}"
        if self.scheduler is not None:
            summary += f", scheduler={self.config.scheduler}"
            if self.config.warmup_steps > 0:
                summary += f" (warmup={self.config.warmup_steps})"
        if self.distributed.enabled and self.distributed.world_size > 1:
            summary += f", world size={self.distributed.world_size}"
        if self._update_frequency > 1:
            summary += f", update frequency={self._update_frequency}"
        effective_batch = (
            self.config.batch_size
            * max(self.distributed.world_size, 1)
            * max(self._update_frequency, 1)
        )
        if effective_batch != self.config.batch_size:
            summary += f", effective batch={effective_batch}"
        _emit_info(summary)
<<<<<<< HEAD
        _emit_info("Entering training loop")
        start_time = perf_counter()
        last_train_loss = math.nan
        last_val_loss: Optional[float] = None
=======
>>>>>>> 893e61bb
        log_interval = max(int(self.config.log_every), 1)
        for epoch in range(1, self.config.epochs + 1):
            if train_sampler is not None and hasattr(train_sampler, "set_epoch"):
                train_sampler.set_epoch(epoch)
<<<<<<< HEAD
            train_loss = self._run_epoch(dataloader, training=True, epoch=epoch)
            history[f"train/{epoch}"] = train_loss
            last_train_loss = train_loss
=======
            train_loss = self._run_epoch(dataloader, training=True)
            history[f"train/{epoch}"] = train_loss
>>>>>>> 893e61bb
            val_loss: Optional[float] = None
            if val_loader is not None:
                val_loss = self._run_epoch(val_loader, training=False, epoch=epoch)
                history[f"val/{epoch}"] = val_loss
<<<<<<< HEAD
                last_val_loss = val_loss
=======
>>>>>>> 893e61bb
            if epoch == 1 or epoch == self.config.epochs or epoch % log_interval == 0:
                message = f"Epoch {epoch:03d} | train: {train_loss:.4f}"
                if val_loss is not None:
                    message += f" | val: {val_loss:.4f}"
                _emit_info(message)
            if self.scheduler is not None:
                lr_value = float(self.scheduler.get_last_lr()[0])
                history[f"lr/{epoch}"] = lr_value
            self._update_checkpoints(train_loss, val_loss)
            if self._should_stop_early(val_loss):
                _emit_info(
                    "Early stopping triggered after epoch %03d (best %.4f)"
                    % (epoch, self._best_metric if self._best_metric is not None else train_loss)
                )
                break
        self.history = history
        _save_history(self.output_dir, history)
<<<<<<< HEAD
        elapsed = perf_counter() - start_time
        duration = timedelta(seconds=float(elapsed))
        final_message = (
            "Training completed in %s | final train loss=%.4f"
            % (duration, last_train_loss if not math.isnan(last_train_loss) else float("nan"))
        )
        if last_val_loss is not None:
            final_message += f", final val loss={last_val_loss:.4f}"
        _emit_info(final_message)
        if self.best_checkpoint_path is not None:
            _emit_info(f"Best checkpoint: {self.best_checkpoint_path}")
        if self.last_checkpoint_path is not None:
            _emit_info(f"Last checkpoint: {self.last_checkpoint_path}")
        return history

    def _run_epoch(self, dataloader: DataLoader, *, training: bool, epoch: int) -> float:
=======
        return history

    def _run_epoch(self, dataloader: DataLoader, *, training: bool) -> float:
>>>>>>> 893e61bb
        module = self.ddp_model if self.ddp_model is not None else self.model
        module.train(mode=training)
        total_loss = 0.0
        n_batches = 0
        pending_update = False
        try:
            total_batches = len(dataloader)
        except TypeError:
            total_batches = None
        for step, batch in enumerate(dataloader, start=1):
<<<<<<< HEAD
            batch_start = perf_counter()
            inputs, targets = batch
            inputs = inputs.to(self.device)
            targets = targets.to(self.device)
            batch_size = int(targets.shape[0]) if hasattr(targets, "shape") else len(targets)
=======
            inputs, targets = batch
            inputs = inputs.to(self.device)
            targets = targets.to(self.device)
>>>>>>> 893e61bb
            if training and ((step - 1) % self._update_frequency == 0):
                self.optimizer.zero_grad(set_to_none=True)
            with _autocast_context(
                self._amp_enabled, self._autocast_device, self._autocast_dtype
            ):
                outputs = module(inputs)
                raw_loss = self.criterion(outputs, targets)
            loss_value = raw_loss.detach().item()
            loss = raw_loss
            if training and self._update_frequency > 1:
                loss = loss / float(self._update_frequency)
<<<<<<< HEAD
            optimizer_step = False
=======
>>>>>>> 893e61bb
            if training:
                if self.scaler is not None:
                    scaled_loss = self.scaler.scale(loss)
                    scaled_loss.backward()
                else:
                    loss.backward()
                pending_update = True
                should_step = (step % self._update_frequency == 0)
                if total_batches is not None and step == total_batches:
                    should_step = True
                if should_step:
                    self._apply_optimizer_step()
                    pending_update = False
<<<<<<< HEAD
                    optimizer_step = True
                self._global_batches += 1
            total_loss += loss_value
            n_batches += 1
            batch_time = perf_counter() - batch_start
            lr_message = _format_lrs(self.optimizer)
            accum_step = (step - 1) % self._update_frequency + 1
            total_batches_str = f"/{total_batches:04d}" if total_batches is not None else ""
            phase = "train" if training else "eval"
            message = (
                f"[Epoch {epoch:03d}][{phase}][Batch {step:04d}{total_batches_str}] "
                f"loss={loss_value:.4f}, lr={lr_message}, batch_size={batch_size}, "
                f"time={batch_time:.3f}s"
            )
            if training:
                message += (
                    f", accum={accum_step}/{self._update_frequency}, "
                    f"optimizer_steps={self._optimizer_steps}, "
                    f"global_batch={self._global_batches}"
                )
                message += ", optimizer_step=yes" if optimizer_step else ", optimizer_step=no"
            _emit_info(message)
=======
            total_loss += loss_value
            n_batches += 1
>>>>>>> 893e61bb
        if training and pending_update:
            self._apply_optimizer_step()
        reduce_device = self.device if self.device.type == "cuda" else torch.device("cpu")
        stats = torch.tensor(
            [total_loss, float(n_batches)],
            device=reduce_device,
            dtype=torch.float64,
        )
        stats = self.distributed.all_reduce(stats)
        total_loss = float(stats[0].item())
        n_batches = int(stats[1].item())
        return total_loss / max(n_batches, 1)

    def _apply_optimizer_step(self) -> None:
        if self.scaler is not None:
            self.scaler.step(self.optimizer)
            self.scaler.update()
        else:
            self.optimizer.step()
        if self.scheduler is not None:
            self.scheduler.step()
<<<<<<< HEAD
        self._optimizer_steps += 1
=======
>>>>>>> 893e61bb

    def save_checkpoint(self, path: Path) -> None:
        if self.distributed.is_main_process():
            self._save_checkpoint(path)

    def _checkpoint_state(self) -> Dict[str, object]:
        return {
            "model_state": self.model.state_dict(),
            "config": self.config,
        }

    def _save_checkpoint(self, path: Path) -> Path:
        path.parent.mkdir(parents=True, exist_ok=True)
        torch.save(self._checkpoint_state(), path)
        return path

    def _resolve_checkpoint_name(self, filename: str) -> Path:
        return self.output_dir / filename

    def _update_checkpoints(self, train_loss: float, val_loss: Optional[float]) -> None:
        monitor = val_loss if val_loss is not None else train_loss
        if monitor is None:
            return
        improved = False
        if self._best_metric is None or (
            monitor < self._best_metric - float(self.config.early_stopping_min_delta)
        ):
            self._best_metric = monitor
            self._early_stop_counter = 0
            if self.config.best_checkpoint_name:
                path = self._resolve_checkpoint_name(self.config.best_checkpoint_name)
                self.best_checkpoint_path = path
                if self.distributed.is_main_process():
                    self.best_checkpoint_path = self._save_checkpoint(path)
                    _emit_info(
                        "New best checkpoint saved to %s (loss=%.4f)" % (path, float(monitor))
                    )
            improved = True
        if not improved and val_loss is not None and self.config.early_stopping_patience > 0:
            self._early_stop_counter += 1
        if self.config.last_checkpoint_name:
            path = self._resolve_checkpoint_name(self.config.last_checkpoint_name)
            self.last_checkpoint_path = path
            if self.distributed.is_main_process():
                self.last_checkpoint_path = self._save_checkpoint(path)

    def _should_stop_early(self, val_loss: Optional[float]) -> bool:
        if val_loss is None or self.config.early_stopping_patience <= 0:
            return False
        return self._early_stop_counter >= self.config.early_stopping_patience


class TensorDataset(Dataset):
    """Tiny dataset wrapper around tensors."""

    def __init__(self, inputs: torch.Tensor, targets: torch.Tensor):
        self.inputs = inputs
        self.targets = targets

    def __len__(self) -> int:
        return len(self.inputs)

    def __getitem__(self, index: int):
        return self.inputs[index], self.targets[index]


def _solve_least_squares(
    model: LinearAtomicBaseline,
    dataset: TensorDataset,
    *,
    train_indices: Sequence[int],
    val_indices: Sequence[int],
    output_dir: Path,
) -> Dict[str, float]:
    train_indices = list(train_indices)
    val_indices = list(val_indices)
    if not train_indices:
        raise ValueError("Least squares solver requires at least one training sample")
    train_inputs = dataset.inputs[train_indices]
    train_targets = dataset.targets[train_indices]
    _emit_info(
        "Fitting baseline with closed-form least squares on %d samples%s"
        % (
            len(train_indices),
            f" and {len(val_indices)} validation samples" if val_indices else "",
        )
    )
    with torch.no_grad():
        solution = torch.linalg.lstsq(
            train_inputs.to(torch.float64), train_targets.to(torch.float64).unsqueeze(-1)
        ).solution.squeeze(-1)
        model.linear.weight.data.copy_(solution.to(train_inputs.dtype).unsqueeze(0))
    history: Dict[str, float] = {}
    with torch.no_grad():
        train_predictions = model(train_inputs)
        train_loss = torch.mean((train_predictions - train_targets) ** 2).item()
        history["train/1"] = train_loss
        if val_indices:
            val_inputs = dataset.inputs[val_indices]
            val_targets = dataset.targets[val_indices]
            val_predictions = model(val_inputs)
            val_loss = torch.mean((val_predictions - val_targets) ** 2).item()
            history["val/1"] = val_loss
    message = f"Least squares fit | train: {train_loss:.4f}"
    if "val/1" in history:
        message += f" | val: {history['val/1']:.4f}"
    _emit_info(message)
    output_dir.mkdir(parents=True, exist_ok=True)
    _save_history(output_dir, history)
    return history


def train_baseline(
    formula_vectors: torch.Tensor,
    energies: torch.Tensor,
    *,
    species: Sequence[int],
    config: TrainingConfig,
) -> Trainer:
    dataset = TensorDataset(formula_vectors, energies)
    val_size = int(len(dataset) * config.validation_split)
    if val_size > 0:
        train_size = len(dataset) - val_size
        train_dataset, val_dataset = random_split(dataset, [train_size, val_size])
        train_indices = list(train_dataset.indices)  # type: ignore[attr-defined]
        val_indices = list(val_dataset.indices)  # type: ignore[attr-defined]
    else:
        train_dataset = dataset
        val_dataset = None
        train_indices = list(range(len(dataset)))
        val_indices = []
    baseline_config = LinearBaselineConfig(species=tuple(species))
    model = LinearAtomicBaseline(baseline_config)
    solver = getattr(config, "solver", "optimizer").lower()
    trainer = Trainer(model, config)
    if solver in {"least_squares", "ols", "linear_regression"}:
        if trainer.distributed.enabled and trainer.distributed.world_size > 1:
            if trainer.distributed.is_main_process():
                history = _solve_least_squares(
                    model,
                    dataset,
                    train_indices=train_indices,
                    val_indices=val_indices,
                    output_dir=config.output_dir,
                )
            else:
                history = {}
            trainer.distributed.sync_module_state(trainer.model)
            history = trainer.distributed.broadcast_object(history)
        else:
            history = _solve_least_squares(
                model,
                dataset,
                train_indices=train_indices,
                val_indices=val_indices,
                output_dir=config.output_dir,
            )
        trainer.history = history
        train_loss_value = float(history.get("train/1", 0.0))
        val_loss_value = history.get("val/1")
        trainer._update_checkpoints(train_loss_value, val_loss_value)
        return trainer
    train_sampler = trainer.distributed.build_sampler(train_dataset, shuffle=True)
    train_loader = DataLoader(
        train_dataset,
        batch_size=config.batch_size,
        shuffle=train_sampler is None,
        sampler=train_sampler,
        num_workers=config.num_workers,
    )
    if val_dataset is not None:
        val_sampler = trainer.distributed.build_sampler(val_dataset, shuffle=False)
        val_loader = DataLoader(
            val_dataset,
            batch_size=config.batch_size,
            shuffle=False,
            sampler=val_sampler,
            num_workers=config.num_workers,
        )
    else:
        val_loader = None
    trainer.train(train_loader, val_loader=val_loader, train_sampler=train_sampler)
    return trainer


@dataclass
class PotentialTrainingConfig(TrainingConfig):
    """Configuration for potential energy/force training."""

    energy_weight: float = 1.0
    force_weight: float = 0.0
    predict_forces_directly: bool = False
    max_grad_norm: Optional[float] = None

    def __post_init__(self) -> None:
        if self.best_checkpoint_name == "best.pt":
            self.best_checkpoint_name = "potential_best.pt"
        if self.last_checkpoint_name == "last.pt":
            self.last_checkpoint_name = "potential_last.pt"


class PotentialTrainer:
    """Trainer that optimizes potential models for energies and forces."""

    def __init__(
        self,
        model: nn.Module,
        config: PotentialTrainingConfig,
        *,
        baseline: Optional[LinearAtomicBaseline] = None,
        baseline_requires_grad: bool = True,
    ) -> None:
        self.model = model
        self.config = config
        base_device = self._resolve_device(config.device)
        self.distributed: DistributedState = init_distributed(config.distributed, base_device)
        self.device = self.distributed.device
        self.model.to(self.device)
        self.scheduler: Optional[WarmupDecayScheduler] = None
        self.energy_loss = nn.MSELoss()
        self.force_loss = nn.MSELoss()
        self.output_dir = config.output_dir
        self.output_dir.mkdir(parents=True, exist_ok=True)
        self.baseline = baseline
        self.baseline_trainable = baseline is not None and baseline_requires_grad
        self.history: Dict[str, float] = {}
        self.best_checkpoint_path: Optional[Path] = None
        self.last_checkpoint_path: Optional[Path] = None
        self._best_metric: Optional[float] = None
        self._early_stop_counter = 0
        if self.baseline is not None:
            self.baseline.to(self.device)
            if self.baseline_trainable:
                for param in self.baseline.parameters():
                    param.requires_grad_(True)
            else:
                self.baseline.eval()
                for param in self.baseline.parameters():
                    param.requires_grad_(False)
        self.ddp_model: Optional[nn.parallel.DistributedDataParallel]
        if self.distributed.enabled:
            wrapper = _PotentialDDPWrapper(self.model, self.baseline)
            ddp_kwargs = {
                "find_unused_parameters": config.distributed.find_unused_parameters,
                "broadcast_buffers": config.distributed.broadcast_buffers,
            }
            if self.device.type == "cuda":
                device_index = self.device.index if self.device.index is not None else 0
                ddp_kwargs["device_ids"] = [device_index]
                ddp_kwargs["output_device"] = device_index
            self.ddp_model = nn.parallel.DistributedDataParallel(wrapper, **ddp_kwargs)
            param_source = self.ddp_model.parameters()
        else:
            self.ddp_model = None
            param_source = list(self.model.parameters())
            if self.baseline is not None and self.baseline_trainable:
                param_source += list(self.baseline.parameters())
        self.optimizer = _build_optimizer(param_source, config)
        (
            self._amp_enabled,
            self._autocast_device,
            self._autocast_dtype,
            scaler_enabled,
        ) = _resolve_autocast_settings(self.device, config)
        self.scaler: Optional[_GradScalerBase]
        if self._amp_enabled and self._autocast_device == "cuda":
            self.scaler = _make_grad_scaler(enabled=scaler_enabled)
        else:
            self.scaler = None
        self._update_frequency = max(int(self.config.update_frequency), 1)
<<<<<<< HEAD
        self._global_batches = 0
        self._optimizer_steps = 0
        device_msg = f"Initialised potential trainer on {_describe_device(self.device)}"
        if self.distributed.enabled:
            device_msg += (
                f" | rank={self.distributed.rank} of {self.distributed.world_size}"
            )
        _emit_info(device_msg)
        total_params = sum(p.numel() for p in self.model.parameters())
        trainable_params = sum(p.numel() for p in self.model.parameters() if p.requires_grad)
        _emit_info(
            "Potential model parameters | total=%s, trainable=%s"
            % (_format_int(total_params), _format_int(trainable_params))
        )
        if self.baseline is not None:
            baseline_total = sum(p.numel() for p in self.baseline.parameters())
            baseline_trainable = sum(
                p.numel() for p in self.baseline.parameters() if p.requires_grad
            )
            mode = "trainable" if self.baseline_trainable else "frozen"
            _emit_info(
                "Baseline parameters (%s) | total=%s, trainable=%s"
                % (mode, _format_int(baseline_total), _format_int(baseline_trainable))
            )
        schedule_name = self.config.scheduler if self.config.scheduler else "none"
        amp_state = "enabled" if self._amp_enabled else "disabled"
        _emit_info(
            "Hyperparameters | epochs=%d, batch_size=%d, lr=%g, update_freq=%d, "
            "optimizer=%s, scheduler=%s, mixed_precision=%s"
            % (
                self.config.epochs,
                self.config.batch_size,
                self.config.learning_rate,
                self._update_frequency,
                self.config.optimizer,
                schedule_name,
                amp_state,
            )
        )
=======
>>>>>>> 893e61bb

    def _resolve_device(self, device: str) -> torch.device:
        if device == "auto":
            if torch.cuda.is_available():
                return torch.device("cuda")
            if hasattr(torch.backends, "mps") and torch.backends.mps.is_available():
                return torch.device("mps")
            return torch.device("cpu")
        return torch.device(device)

    def train(
        self,
        dataloader: DataLoader,
        *,
        val_loader: Optional[DataLoader] = None,
        train_sampler=None,
    ) -> Dict[str, float]:
        history: Dict[str, float] = {}
        train_samples = len(getattr(dataloader, "dataset", []))
        val_samples = len(getattr(val_loader, "dataset", [])) if val_loader is not None else 0
<<<<<<< HEAD
        _emit_info(
            "Dataloader setup | train_workers=%d, val_workers=%d"
            % (
                getattr(dataloader, "num_workers", getattr(dataloader, "_num_workers", 0)),
                getattr(val_loader, "num_workers", getattr(val_loader, "_num_workers", 0))
                if val_loader is not None
                else 0,
            )
        )
=======
>>>>>>> 893e61bb
        summary = (
            f"Starting potential training for {self.config.epochs} epochs on {train_samples} samples"
        )
        if val_loader is not None:
            summary += f" with {val_samples} validation samples"
        details = [f"energy weight={self.config.energy_weight}"]
        if self.config.force_weight > 0.0:
            details.append(f"force weight={self.config.force_weight}")
            if self.config.predict_forces_directly:
                details.append("predicting forces directly")
        try:
            steps_per_epoch = len(dataloader)
        except TypeError:
            steps_per_epoch = None
        self.scheduler = _maybe_build_scheduler(self.optimizer, self.config, steps_per_epoch)
        details.append(f"optimizer={self.config.optimizer}")
        if self.scheduler is not None:
            schedule_msg = f"scheduler={self.config.scheduler}"
            if self.config.warmup_steps > 0:
                schedule_msg += f" (warmup={self.config.warmup_steps})"
            details.append(schedule_msg)
        if self.distributed.enabled and self.distributed.world_size > 1:
            details.append(f"world size={self.distributed.world_size}")
        if self._update_frequency > 1:
            details.append(f"update frequency={self._update_frequency}")
        effective_batch = (
            self.config.batch_size
            * max(self.distributed.world_size, 1)
            * max(self._update_frequency, 1)
        )
        if effective_batch != self.config.batch_size:
            details.append(f"effective batch={effective_batch}")
        if details:
            summary += " (" + ", ".join(details) + ")"
        _emit_info(summary)
<<<<<<< HEAD
        _emit_info("Entering training loop")
        start_time = perf_counter()
        last_train_metrics: Dict[str, float] = {}
        last_val_metrics: Optional[Dict[str, float]] = None
=======
>>>>>>> 893e61bb
        log_interval = max(int(self.config.log_every), 1)
        for epoch in range(1, self.config.epochs + 1):
            if train_sampler is not None and hasattr(train_sampler, "set_epoch"):
                train_sampler.set_epoch(epoch)
<<<<<<< HEAD
            train_metrics = self._run_epoch(dataloader, training=True, epoch=epoch)
            history[f"train/{epoch}"] = train_metrics["loss"]
            last_train_metrics = train_metrics
            val_metrics: Optional[Dict[str, float]] = None
            if val_loader is not None:
                val_metrics = self._run_epoch(val_loader, training=False, epoch=epoch)
                history[f"val/{epoch}"] = val_metrics["loss"]
                last_val_metrics = val_metrics
=======
            train_metrics = self._run_epoch(dataloader, training=True)
            history[f"train/{epoch}"] = train_metrics["loss"]
            val_metrics: Optional[Dict[str, float]] = None
            if val_loader is not None:
                val_metrics = self._run_epoch(val_loader, training=False)
                history[f"val/{epoch}"] = val_metrics["loss"]
>>>>>>> 893e61bb
            if epoch == 1 or epoch == self.config.epochs or epoch % log_interval == 0:
                message = f"Epoch {epoch:03d} | train: {train_metrics['loss']:.4f}"
                if val_metrics is not None:
                    message += f" | val: {val_metrics['loss']:.4f}"
                _emit_info(message)
            if self.scheduler is not None:
                history[f"lr/{epoch}"] = float(self.scheduler.get_last_lr()[0])
            val_loss = val_metrics["loss"] if val_metrics is not None else None
            self._update_checkpoints(train_metrics["loss"], val_loss)
            if self._should_stop_early(val_loss):
                _emit_info(
                    "Early stopping triggered after epoch %03d (best %.4f)"
                    % (
                        epoch,
                        self._best_metric if self._best_metric is not None else train_metrics["loss"],
                    )
                )
                break
        self.history = history
        _save_history(self.output_dir, history)
<<<<<<< HEAD
        elapsed = perf_counter() - start_time
        duration = timedelta(seconds=float(elapsed))
        summary_msg = (
            "Training completed in %s | final train loss=%.4f"
            % (duration, last_train_metrics.get("loss", float("nan")))
        )
        if last_val_metrics is not None:
            summary_msg += f", final val loss={last_val_metrics['loss']:.4f}"
        if "energy_loss" in last_train_metrics:
            summary_msg += f", energy_loss={last_train_metrics['energy_loss']:.4f}"
        if "force_loss" in last_train_metrics:
            summary_msg += f", force_loss={last_train_metrics['force_loss']:.4f}"
        _emit_info(summary_msg)
        if self.best_checkpoint_path is not None:
            _emit_info(f"Best checkpoint: {self.best_checkpoint_path}")
        if self.last_checkpoint_path is not None:
            _emit_info(f"Last checkpoint: {self.last_checkpoint_path}")
        return history

    def _run_epoch(self, dataloader: DataLoader, *, training: bool, epoch: int) -> Dict[str, float]:
=======
        return history

    def _run_epoch(self, dataloader: DataLoader, *, training: bool) -> Dict[str, float]:
>>>>>>> 893e61bb
        module = self.ddp_model if self.ddp_model is not None else self.model
        module.train(mode=training)
        if self.baseline is not None:
            if self.baseline_trainable:
                self.baseline.train(mode=training)
            else:
                self.baseline.eval()
        total_loss = 0.0
        total_energy_loss = 0.0
        total_force_loss = 0.0
        n_batches = 0
        pending_update = False
        try:
            total_batches = len(dataloader)
        except TypeError:
            total_batches = None
        for step, batch in enumerate(dataloader, start=1):
<<<<<<< HEAD
            batch_start = perf_counter()
=======
>>>>>>> 893e61bb
            batch = {
                key: value.to(self.device) for key, value in batch.items() if isinstance(value, torch.Tensor)
            }
            energies = batch["energies"]
            formula_vectors = batch["formula_vectors"]
            requires_force_grad = (
                self.config.force_weight > 0.0
                and not self.config.predict_forces_directly
                and batch.get("forces") is not None
            )
            positions = batch["positions"]
            if requires_force_grad:
                positions = positions.clone().detach().requires_grad_(True)
                batch["positions"] = positions
            if training and ((step - 1) % self._update_frequency == 0):
                self.optimizer.zero_grad(set_to_none=True)
            force_loss_tensor = torch.tensor(0.0, device=self.device)
            with torch.set_grad_enabled(training or requires_force_grad):
                with _autocast_context(
                    self._amp_enabled, self._autocast_device, self._autocast_dtype
                ):
                    baseline_energy = None
                    if self.baseline is not None:
                        baseline_training = self.baseline_trainable and training
                        baseline_ctx = nullcontext() if baseline_training else torch.no_grad()
                        with baseline_ctx:
                            baseline_energy = self.baseline(formula_vectors)
                        if baseline_energy is not None and not baseline_training:
                            baseline_energy = baseline_energy.detach()
                        target_energy = energies - baseline_energy
                    else:
                        target_energy = energies
                    output = self._forward_model(batch)
                    energy_pred = output.energy
                    energy_loss = self.energy_loss(energy_pred, target_energy)
                    raw_loss = self.config.energy_weight * energy_loss
                    if batch.get("forces") is not None and self.config.force_weight > 0.0:
                        if output.forces is not None and self.config.predict_forces_directly:
                            predicted_forces = output.forces
                        else:
                            grads = torch.autograd.grad(
                                energy_pred.sum(),
                                positions,
                                create_graph=training,
                                retain_graph=training,
                            )[0]
                            predicted_forces = -grads
                        mask = batch["mask"].unsqueeze(-1)
                        target_forces = batch["forces"] * mask
                        predicted_forces = predicted_forces * mask
                        force_loss_tensor = self.force_loss(predicted_forces, target_forces)
                        raw_loss = raw_loss + self.config.force_weight * force_loss_tensor
            energy_loss_value = float(energy_loss.detach().item())
            force_loss_value = float(force_loss_tensor.detach().item())
            loss_value = float(raw_loss.detach().item())
            loss = raw_loss
            if training and self._update_frequency > 1:
                loss = loss / float(self._update_frequency)
<<<<<<< HEAD
            optimizer_step = False
=======
>>>>>>> 893e61bb
            if training:
                if self.scaler is not None:
                    scaled_loss = self.scaler.scale(loss)
                    scaled_loss.backward()
                else:
                    loss.backward()
                pending_update = True
                should_step = (step % self._update_frequency == 0)
                if total_batches is not None and step == total_batches:
                    should_step = True
                if should_step:
                    self._apply_optimizer_step()
                    pending_update = False
<<<<<<< HEAD
                    optimizer_step = True
                self._global_batches += 1
=======
>>>>>>> 893e61bb
            total_loss += loss_value
            total_energy_loss += energy_loss_value
            total_force_loss += force_loss_value
            n_batches += 1
<<<<<<< HEAD
            batch_time = perf_counter() - batch_start
            lr_message = _format_lrs(self.optimizer)
            accum_step = (step - 1) % self._update_frequency + 1
            total_batches_str = f"/{total_batches:04d}" if total_batches is not None else ""
            phase = "train" if training else "eval"
            batch_size = int(energies.shape[0])
            message = (
                f"[Epoch {epoch:03d}][{phase}][Batch {step:04d}{total_batches_str}] "
                f"loss={loss_value:.4f}, energy_loss={energy_loss_value:.4f}, "
                f"lr={lr_message}, batch_size={batch_size}, time={batch_time:.3f}s"
            )
            if self.config.force_weight > 0.0:
                message += f", force_loss={force_loss_value:.4f}"
            if training:
                message += (
                    f", accum={accum_step}/{self._update_frequency}, "
                    f"optimizer_steps={self._optimizer_steps}, "
                    f"global_batch={self._global_batches}"
                )
                message += ", optimizer_step=yes" if optimizer_step else ", optimizer_step=no"
            _emit_info(message)
=======
>>>>>>> 893e61bb
        if training and pending_update:
            self._apply_optimizer_step()
        reduce_device = self.device if self.device.type == "cuda" else torch.device("cpu")
        stats = torch.tensor(
            [total_loss, total_energy_loss, total_force_loss, float(n_batches)],
            device=reduce_device,
            dtype=torch.float64,
        )
        stats = self.distributed.all_reduce(stats)
        total_loss = float(stats[0].item())
        total_energy_loss = float(stats[1].item())
        total_force_loss = float(stats[2].item())
        n_batches = int(stats[3].item())
        metrics = {
            "loss": total_loss / max(n_batches, 1),
            "energy_loss": total_energy_loss / max(n_batches, 1),
        }
        if self.config.force_weight > 0.0:
            metrics["force_loss"] = total_force_loss / max(n_batches, 1)
        return metrics

    def _apply_optimizer_step(self) -> None:
        if self.config.max_grad_norm is not None:
            params_to_clip = list(self.model.parameters())
            if self.baseline is not None and self.baseline_trainable:
                params_to_clip += list(self.baseline.parameters())
            if self.scaler is not None:
                self.scaler.unscale_(self.optimizer)
            nn.utils.clip_grad_norm_(params_to_clip, self.config.max_grad_norm)
        if self.scaler is not None:
            self.scaler.step(self.optimizer)
            self.scaler.update()
        else:
            self.optimizer.step()
        if self.scheduler is not None:
            self.scheduler.step()
<<<<<<< HEAD
        self._optimizer_steps += 1
=======
>>>>>>> 893e61bb

    def _forward_model(self, batch: Dict[str, torch.Tensor]) -> PotentialOutput:
        args = (
            batch["node_indices"],
            batch["positions"],
            batch["adjacency"],
            batch["mask"],
        )
        if self.ddp_model is not None:
            return self.ddp_model(*args)
        return self.model(*args)

    def save_checkpoint(self, path: Path) -> None:
        if self.distributed.is_main_process():
            self._save_checkpoint(path)

    def _checkpoint_state(self) -> Dict[str, object]:
        state: Dict[str, object] = {
            "model_state": self.model.state_dict(),
            "config": self.config,
        }
        if self.baseline is not None:
            state["baseline_state"] = self.baseline.state_dict()
            state["baseline_trainable"] = self.baseline_trainable
        return state

    def _save_checkpoint(self, path: Path) -> Path:
        path.parent.mkdir(parents=True, exist_ok=True)
        torch.save(self._checkpoint_state(), path)
        return path

    def _resolve_checkpoint_name(self, filename: str) -> Path:
        return self.output_dir / filename

    def _update_checkpoints(self, train_loss: float, val_loss: Optional[float]) -> None:
        monitor = val_loss if val_loss is not None else train_loss
        if monitor is None:
            return
        improved = False
        if self._best_metric is None or (
            monitor < self._best_metric - float(self.config.early_stopping_min_delta)
        ):
            self._best_metric = monitor
            self._early_stop_counter = 0
            if self.config.best_checkpoint_name:
                path = self._resolve_checkpoint_name(self.config.best_checkpoint_name)
                self.best_checkpoint_path = path
                if self.distributed.is_main_process():
                    self.best_checkpoint_path = self._save_checkpoint(path)
                    _emit_info(
                        "New best checkpoint saved to %s (loss=%.4f)" % (path, float(monitor))
                    )
            improved = True
        if not improved and val_loss is not None and self.config.early_stopping_patience > 0:
            self._early_stop_counter += 1
        if self.config.last_checkpoint_name:
            path = self._resolve_checkpoint_name(self.config.last_checkpoint_name)
            self.last_checkpoint_path = path
            if self.distributed.is_main_process():
                self.last_checkpoint_path = self._save_checkpoint(path)

    def _should_stop_early(self, val_loss: Optional[float]) -> bool:
        if val_loss is None or self.config.early_stopping_patience <= 0:
            return False
        return self._early_stop_counter >= self.config.early_stopping_patience


def train_potential_model(
    dataset: MolecularGraphDataset,
    model: nn.Module,
    *,
    config: PotentialTrainingConfig,
    baseline: Optional[LinearAtomicBaseline] = None,
    baseline_requires_grad: bool = True,
) -> PotentialTrainer:
    val_size = int(len(dataset) * config.validation_split)
    if val_size > 0:
        train_size = len(dataset) - val_size
        train_dataset, val_dataset = random_split(dataset, [train_size, val_size])
    else:
        train_dataset = dataset
        val_dataset = None
    trainer = PotentialTrainer(
        model,
        config,
        baseline=baseline,
        baseline_requires_grad=baseline_requires_grad,
    )
    train_sampler = trainer.distributed.build_sampler(train_dataset, shuffle=True)
    train_loader = DataLoader(
        train_dataset,
        batch_size=config.batch_size,
        shuffle=train_sampler is None,
        sampler=train_sampler,
        collate_fn=collate_graphs,
        num_workers=config.num_workers,
    )
    if val_dataset is not None:
        val_sampler = trainer.distributed.build_sampler(val_dataset, shuffle=False)
        val_loader = DataLoader(
            val_dataset,
            batch_size=config.batch_size,
            shuffle=False,
            sampler=val_sampler,
            collate_fn=collate_graphs,
            num_workers=config.num_workers,
        )
    else:
        val_loader = None
    trainer.train(train_loader, val_loader=val_loader, train_sampler=train_sampler)
    return trainer<|MERGE_RESOLUTION|>--- conflicted
+++ resolved
@@ -6,13 +6,9 @@
 import math
 from contextlib import nullcontext
 from dataclasses import dataclass, field
-<<<<<<< HEAD
 from datetime import timedelta
 from pathlib import Path
 from time import perf_counter
-=======
-from pathlib import Path
->>>>>>> 893e61bb
 from typing import Dict, Optional, Sequence, Tuple
 
 import torch
@@ -53,7 +49,6 @@
         print(message)
 
 
-<<<<<<< HEAD
 def _describe_device(device: torch.device) -> str:
     """Return a human readable representation of a torch device."""
 
@@ -83,8 +78,6 @@
     return "/".join(f"{group['lr']:.6g}" for group in optimizer.param_groups)
 
 
-=======
->>>>>>> 893e61bb
 def _save_history(output_dir: Path, history: Dict[str, float]) -> Path:
     """Persist a training history dictionary to ``history.json``."""
 
@@ -311,11 +304,7 @@
     batch_size: int = 32
     num_workers: int = 0
     update_frequency: int = 1
-<<<<<<< HEAD
-    log_every: int = 10
-=======
     log_every: int = 1
->>>>>>> 893e61bb
     device: str = "auto"
     mixed_precision: bool = False
     autocast_dtype: str = "float16"
@@ -390,7 +379,6 @@
         self._best_metric: Optional[float] = None
         self._early_stop_counter = 0
         self._update_frequency = max(int(self.config.update_frequency), 1)
-<<<<<<< HEAD
         self._global_batches = 0
         self._optimizer_steps = 0
         device_msg = f"Initialised trainer on {_describe_device(self.device)}"
@@ -420,8 +408,6 @@
                 amp_state,
             )
         )
-=======
->>>>>>> 893e61bb
 
     def _resolve_device(self, device: str) -> torch.device:
         if device == "auto":
@@ -442,7 +428,6 @@
         history: Dict[str, float] = {}
         train_samples = len(getattr(dataloader, "dataset", []))
         val_samples = len(getattr(val_loader, "dataset", [])) if val_loader is not None else 0
-<<<<<<< HEAD
         _emit_info(
             "Dataloader setup | train_workers=%d, val_workers=%d"
             % (
@@ -452,8 +437,6 @@
                 else 0,
             )
         )
-=======
->>>>>>> 893e61bb
         try:
             steps_per_epoch = len(dataloader)
         except TypeError:
@@ -479,33 +462,22 @@
         if effective_batch != self.config.batch_size:
             summary += f", effective batch={effective_batch}"
         _emit_info(summary)
-<<<<<<< HEAD
         _emit_info("Entering training loop")
         start_time = perf_counter()
         last_train_loss = math.nan
         last_val_loss: Optional[float] = None
-=======
->>>>>>> 893e61bb
         log_interval = max(int(self.config.log_every), 1)
         for epoch in range(1, self.config.epochs + 1):
             if train_sampler is not None and hasattr(train_sampler, "set_epoch"):
                 train_sampler.set_epoch(epoch)
-<<<<<<< HEAD
             train_loss = self._run_epoch(dataloader, training=True, epoch=epoch)
             history[f"train/{epoch}"] = train_loss
             last_train_loss = train_loss
-=======
-            train_loss = self._run_epoch(dataloader, training=True)
-            history[f"train/{epoch}"] = train_loss
->>>>>>> 893e61bb
             val_loss: Optional[float] = None
             if val_loader is not None:
                 val_loss = self._run_epoch(val_loader, training=False, epoch=epoch)
                 history[f"val/{epoch}"] = val_loss
-<<<<<<< HEAD
                 last_val_loss = val_loss
-=======
->>>>>>> 893e61bb
             if epoch == 1 or epoch == self.config.epochs or epoch % log_interval == 0:
                 message = f"Epoch {epoch:03d} | train: {train_loss:.4f}"
                 if val_loss is not None:
@@ -523,7 +495,6 @@
                 break
         self.history = history
         _save_history(self.output_dir, history)
-<<<<<<< HEAD
         elapsed = perf_counter() - start_time
         duration = timedelta(seconds=float(elapsed))
         final_message = (
@@ -540,11 +511,6 @@
         return history
 
     def _run_epoch(self, dataloader: DataLoader, *, training: bool, epoch: int) -> float:
-=======
-        return history
-
-    def _run_epoch(self, dataloader: DataLoader, *, training: bool) -> float:
->>>>>>> 893e61bb
         module = self.ddp_model if self.ddp_model is not None else self.model
         module.train(mode=training)
         total_loss = 0.0
@@ -555,17 +521,11 @@
         except TypeError:
             total_batches = None
         for step, batch in enumerate(dataloader, start=1):
-<<<<<<< HEAD
             batch_start = perf_counter()
             inputs, targets = batch
             inputs = inputs.to(self.device)
             targets = targets.to(self.device)
             batch_size = int(targets.shape[0]) if hasattr(targets, "shape") else len(targets)
-=======
-            inputs, targets = batch
-            inputs = inputs.to(self.device)
-            targets = targets.to(self.device)
->>>>>>> 893e61bb
             if training and ((step - 1) % self._update_frequency == 0):
                 self.optimizer.zero_grad(set_to_none=True)
             with _autocast_context(
@@ -577,10 +537,7 @@
             loss = raw_loss
             if training and self._update_frequency > 1:
                 loss = loss / float(self._update_frequency)
-<<<<<<< HEAD
             optimizer_step = False
-=======
->>>>>>> 893e61bb
             if training:
                 if self.scaler is not None:
                     scaled_loss = self.scaler.scale(loss)
@@ -594,7 +551,6 @@
                 if should_step:
                     self._apply_optimizer_step()
                     pending_update = False
-<<<<<<< HEAD
                     optimizer_step = True
                 self._global_batches += 1
             total_loss += loss_value
@@ -617,10 +573,6 @@
                 )
                 message += ", optimizer_step=yes" if optimizer_step else ", optimizer_step=no"
             _emit_info(message)
-=======
-            total_loss += loss_value
-            n_batches += 1
->>>>>>> 893e61bb
         if training and pending_update:
             self._apply_optimizer_step()
         reduce_device = self.device if self.device.type == "cuda" else torch.device("cpu")
@@ -642,10 +594,7 @@
             self.optimizer.step()
         if self.scheduler is not None:
             self.scheduler.step()
-<<<<<<< HEAD
         self._optimizer_steps += 1
-=======
->>>>>>> 893e61bb
 
     def save_checkpoint(self, path: Path) -> None:
         if self.distributed.is_main_process():
@@ -916,7 +865,6 @@
         else:
             self.scaler = None
         self._update_frequency = max(int(self.config.update_frequency), 1)
-<<<<<<< HEAD
         self._global_batches = 0
         self._optimizer_steps = 0
         device_msg = f"Initialised potential trainer on {_describe_device(self.device)}"
@@ -956,8 +904,6 @@
                 amp_state,
             )
         )
-=======
->>>>>>> 893e61bb
 
     def _resolve_device(self, device: str) -> torch.device:
         if device == "auto":
@@ -978,7 +924,6 @@
         history: Dict[str, float] = {}
         train_samples = len(getattr(dataloader, "dataset", []))
         val_samples = len(getattr(val_loader, "dataset", [])) if val_loader is not None else 0
-<<<<<<< HEAD
         _emit_info(
             "Dataloader setup | train_workers=%d, val_workers=%d"
             % (
@@ -988,8 +933,6 @@
                 else 0,
             )
         )
-=======
->>>>>>> 893e61bb
         summary = (
             f"Starting potential training for {self.config.epochs} epochs on {train_samples} samples"
         )
@@ -1025,18 +968,14 @@
         if details:
             summary += " (" + ", ".join(details) + ")"
         _emit_info(summary)
-<<<<<<< HEAD
         _emit_info("Entering training loop")
         start_time = perf_counter()
         last_train_metrics: Dict[str, float] = {}
         last_val_metrics: Optional[Dict[str, float]] = None
-=======
->>>>>>> 893e61bb
         log_interval = max(int(self.config.log_every), 1)
         for epoch in range(1, self.config.epochs + 1):
             if train_sampler is not None and hasattr(train_sampler, "set_epoch"):
                 train_sampler.set_epoch(epoch)
-<<<<<<< HEAD
             train_metrics = self._run_epoch(dataloader, training=True, epoch=epoch)
             history[f"train/{epoch}"] = train_metrics["loss"]
             last_train_metrics = train_metrics
@@ -1045,14 +984,6 @@
                 val_metrics = self._run_epoch(val_loader, training=False, epoch=epoch)
                 history[f"val/{epoch}"] = val_metrics["loss"]
                 last_val_metrics = val_metrics
-=======
-            train_metrics = self._run_epoch(dataloader, training=True)
-            history[f"train/{epoch}"] = train_metrics["loss"]
-            val_metrics: Optional[Dict[str, float]] = None
-            if val_loader is not None:
-                val_metrics = self._run_epoch(val_loader, training=False)
-                history[f"val/{epoch}"] = val_metrics["loss"]
->>>>>>> 893e61bb
             if epoch == 1 or epoch == self.config.epochs or epoch % log_interval == 0:
                 message = f"Epoch {epoch:03d} | train: {train_metrics['loss']:.4f}"
                 if val_metrics is not None:
@@ -1073,7 +1004,6 @@
                 break
         self.history = history
         _save_history(self.output_dir, history)
-<<<<<<< HEAD
         elapsed = perf_counter() - start_time
         duration = timedelta(seconds=float(elapsed))
         summary_msg = (
@@ -1094,11 +1024,6 @@
         return history
 
     def _run_epoch(self, dataloader: DataLoader, *, training: bool, epoch: int) -> Dict[str, float]:
-=======
-        return history
-
-    def _run_epoch(self, dataloader: DataLoader, *, training: bool) -> Dict[str, float]:
->>>>>>> 893e61bb
         module = self.ddp_model if self.ddp_model is not None else self.model
         module.train(mode=training)
         if self.baseline is not None:
@@ -1116,10 +1041,7 @@
         except TypeError:
             total_batches = None
         for step, batch in enumerate(dataloader, start=1):
-<<<<<<< HEAD
             batch_start = perf_counter()
-=======
->>>>>>> 893e61bb
             batch = {
                 key: value.to(self.device) for key, value in batch.items() if isinstance(value, torch.Tensor)
             }
@@ -1178,10 +1100,7 @@
             loss = raw_loss
             if training and self._update_frequency > 1:
                 loss = loss / float(self._update_frequency)
-<<<<<<< HEAD
             optimizer_step = False
-=======
->>>>>>> 893e61bb
             if training:
                 if self.scaler is not None:
                     scaled_loss = self.scaler.scale(loss)
@@ -1195,16 +1114,12 @@
                 if should_step:
                     self._apply_optimizer_step()
                     pending_update = False
-<<<<<<< HEAD
                     optimizer_step = True
                 self._global_batches += 1
-=======
->>>>>>> 893e61bb
             total_loss += loss_value
             total_energy_loss += energy_loss_value
             total_force_loss += force_loss_value
             n_batches += 1
-<<<<<<< HEAD
             batch_time = perf_counter() - batch_start
             lr_message = _format_lrs(self.optimizer)
             accum_step = (step - 1) % self._update_frequency + 1
@@ -1226,8 +1141,6 @@
                 )
                 message += ", optimizer_step=yes" if optimizer_step else ", optimizer_step=no"
             _emit_info(message)
-=======
->>>>>>> 893e61bb
         if training and pending_update:
             self._apply_optimizer_step()
         reduce_device = self.device if self.device.type == "cuda" else torch.device("cpu")
@@ -1264,10 +1177,7 @@
             self.optimizer.step()
         if self.scheduler is not None:
             self.scheduler.step()
-<<<<<<< HEAD
         self._optimizer_steps += 1
-=======
->>>>>>> 893e61bb
 
     def _forward_model(self, batch: Dict[str, torch.Tensor]) -> PotentialOutput:
         args = (
