"""Command line interface for DeltaMol workflows."""
from __future__ import annotations

import argparse
import logging
import shutil
from dataclasses import replace
from pathlib import Path
from typing import Callable, Dict, Optional, Sequence, Tuple

import torch

from ..config.manager import load_config, save_config
from ..data.io import MolecularDataset, cache_descriptor_matrix, load_npz_dataset
from ..descriptors.acsf import build_acsf_descriptor
from ..descriptors.fchl19 import build_fchl19_descriptor
from ..descriptors.lmbtr import build_lmbtr_descriptor
from ..descriptors.slatm import build_slatm_descriptor
from ..descriptors.soap import build_soap_descriptor
from ..main import run_baseline_training
from ..models import (
    GCNConfig,
    GCNPotential,
    LinearAtomicBaseline,
    LinearBaselineConfig,
    TransformerConfig,
    TransformerPotential,
)
from ..training.configs import BaselineConfig, ModelConfig, PotentialExperimentConfig
from ..training.datasets import MolecularGraphDataset
from ..training.pipeline import TrainingConfig, train_potential_model
from ..utils import is_main_process
from ..utils.logging import configure_logging

_DESCRIPTOR_BUILDERS: Dict[str, Callable] = {
    "acsf": build_acsf_descriptor,
    "soap": build_soap_descriptor,
    "slatm": build_slatm_descriptor,
    "lmbtr": build_lmbtr_descriptor,
    "fchl19": build_fchl19_descriptor,
}

LOGGER = logging.getLogger(__name__)


def _resolve_species(dataset: MolecularDataset, explicit: Optional[Sequence[int]]) -> Tuple[int, ...]:
    if explicit:
        return tuple(int(z) for z in explicit)
    species = {int(z) for atoms in dataset.atoms for z in atoms}
    return tuple(sorted(species))


def _build_potential_model(model_cfg: ModelConfig, species: Sequence[int]):
    species_tuple = tuple(int(z) for z in species)
    name = model_cfg.name.lower()
    if name == "gcn":
        config = GCNConfig(
            species=species_tuple,
            hidden_dim=model_cfg.hidden_dim,
            num_layers=model_cfg.num_layers,
            dropout=model_cfg.dropout,
            use_coordinate_features=model_cfg.use_coordinate_features,
            predict_forces=model_cfg.predict_forces,
        )
        return GCNPotential(config)
    if name in {"transformer", "transformer-potential"}:
        config = TransformerConfig(
            species=species_tuple,
            hidden_dim=model_cfg.hidden_dim,
            num_layers=model_cfg.num_layers,
            num_heads=model_cfg.num_heads,
            dropout=model_cfg.dropout,
            ffn_dim=model_cfg.ffn_dim,
            use_coordinate_features=model_cfg.use_coordinate_features,
            predict_forces=model_cfg.predict_forces,
        )
        return TransformerPotential(config)
    raise ValueError(f"Unsupported potential model '{model_cfg.name}'")


def _load_baseline(
    baseline_cfg: Optional[BaselineConfig], species: Sequence[int]
) -> Tuple[Optional[LinearAtomicBaseline], bool]:
    if baseline_cfg is None or baseline_cfg.checkpoint is None:
        return None, True
    resolved_species = tuple(
        int(z) for z in (baseline_cfg.species if baseline_cfg.species else species)
    )
    model = LinearAtomicBaseline(LinearBaselineConfig(species=resolved_species))
    checkpoint = torch.load(baseline_cfg.checkpoint, map_location="cpu")
    if isinstance(checkpoint, dict) and "model_state" in checkpoint:
        state_dict = checkpoint["model_state"]
    else:
        state_dict = checkpoint
    model.load_state_dict(state_dict)
    return model, bool(baseline_cfg.requires_grad)


def _train_baseline(args: argparse.Namespace) -> None:
    config = load_config(args.config, TrainingConfig) if args.config else None
    grad_scaler = False if args.no_grad_scaler else None
<<<<<<< HEAD
    parameter_init = None
    if args.parameter_init and args.parameter_init.lower() not in {"default", "none"}:
        parameter_init = args.parameter_init
=======
>>>>>>> e1b0dc7f
    run_baseline_training(
        args.dataset,
        args.output,
        epochs=args.epochs,
        batch_size=args.batch_size,
        learning_rate=args.lr,
        validation_split=args.validation_split,
        solver=args.solver,
        early_stopping_patience=args.early_stopping_patience,
        early_stopping_min_delta=args.early_stopping_min_delta,
        best_checkpoint_name=args.best_checkpoint_name,
        last_checkpoint_name=args.last_checkpoint_name,
        mixed_precision=True if args.mixed_precision else None,
        autocast_dtype=args.precision_dtype,
        grad_scaler=grad_scaler,
        update_frequency=args.update_frequency,
        num_workers=args.num_workers,
        log_every_steps=args.log_every_steps,
        tensorboard=False if args.no_tensorboard else None,
<<<<<<< HEAD
        seed=args.seed,
        parameter_init=parameter_init,
        config=config,
    )


def _train_potential(args: argparse.Namespace) -> None:
    experiment = load_config(args.config, PotentialExperimentConfig)
    dataset_path = args.dataset or experiment.dataset.path
    if dataset_path is None:
        raise ValueError("A dataset path must be provided via the CLI or configuration file")
    dataset_path = Path(dataset_path)
    dataset = load_npz_dataset(dataset_path)
    species = _resolve_species(dataset, experiment.dataset.species)
    graph_dataset = MolecularGraphDataset(
        dataset,
        species=species,
        cutoff=experiment.dataset.cutoff,
        dtype=experiment.dataset.dtype,
    )
    training_cfg = experiment.training
    overrides = {}
    if args.output is not None:
        overrides["output_dir"] = args.output
    if args.epochs is not None:
        overrides["epochs"] = args.epochs
    if args.batch_size is not None:
        overrides["batch_size"] = args.batch_size
    if args.update_frequency is not None:
        overrides["update_frequency"] = args.update_frequency
    if args.num_workers is not None:
        overrides["num_workers"] = args.num_workers
    if args.lr is not None:
        overrides["learning_rate"] = args.lr
    if args.validation_split is not None:
        overrides["validation_split"] = args.validation_split
    if args.mixed_precision:
        overrides["mixed_precision"] = True
    if args.precision_dtype is not None:
        overrides["autocast_dtype"] = args.precision_dtype
    if args.no_grad_scaler:
        overrides["grad_scaler"] = False
    if args.log_every_steps is not None:
        overrides["log_every_steps"] = args.log_every_steps
    if args.no_tensorboard:
        overrides["tensorboard"] = False
    if args.seed is not None:
        overrides["seed"] = args.seed
    if args.parameter_init is not None:
        if args.parameter_init.lower() in {"default", "none"}:
            overrides["parameter_init"] = None
        else:
            overrides["parameter_init"] = args.parameter_init
    if overrides:
        if "output_dir" in overrides and not isinstance(overrides["output_dir"], Path):
            overrides["output_dir"] = Path(overrides["output_dir"])
        training_cfg = replace(training_cfg, **overrides)
    elif not isinstance(training_cfg.output_dir, Path):
        training_cfg = replace(training_cfg, output_dir=Path(training_cfg.output_dir))
    if training_cfg.output_dir is None:
        raise ValueError("Potential training configuration must define an output directory")
    configure_logging(training_cfg.output_dir)
    if is_main_process():
        LOGGER.info("Training potential model using dataset at %s", dataset_path)
    model = _build_potential_model(experiment.model, species)
    baseline, baseline_trainable = _load_baseline(experiment.baseline, species)
    if (
        baseline is not None
        and experiment.baseline is not None
        and is_main_process()
    ):
        LOGGER.info("Loaded baseline checkpoint from %s", experiment.baseline.checkpoint)
        if not baseline_trainable:
            LOGGER.info("Baseline parameters will remain frozen during potential training")
    trainer = train_potential_model(
        graph_dataset,
        model,
        config=training_cfg,
        baseline=baseline,
        baseline_requires_grad=baseline_trainable,
=======
        config=config,
>>>>>>> e1b0dc7f
    )
    if trainer.distributed.is_main_process():
        checkpoint_path = training_cfg.output_dir / "potential.pt"
        best_path = trainer.best_checkpoint_path
        last_path = trainer.last_checkpoint_path
        if best_path is not None:
            LOGGER.info("Best potential checkpoint saved to %s", best_path)
        if last_path is not None and last_path != best_path:
            LOGGER.info("Last potential checkpoint saved to %s", last_path)
        alias_source = last_path or best_path
        if alias_source is not None:
            if Path(alias_source).resolve() != checkpoint_path.resolve():
                shutil.copy2(alias_source, checkpoint_path)
                LOGGER.info("Copied %s to %s", alias_source, checkpoint_path)
            else:
                LOGGER.info("Best potential checkpoint already stored at %s", checkpoint_path)
        else:
            trainer.save_checkpoint(checkpoint_path)
            LOGGER.info("Saved potential checkpoint to %s", checkpoint_path)
        resolved_dataset_cfg = replace(experiment.dataset, path=dataset_path, species=species)
        resolved_model_cfg = replace(experiment.model)
        resolved_baseline_cfg = (
            replace(experiment.baseline, species=tuple(experiment.baseline.species or species))
            if experiment.baseline is not None
            else None
        )
        resolved_experiment = PotentialExperimentConfig(
            training=training_cfg,
            model=resolved_model_cfg,
            dataset=resolved_dataset_cfg,
            baseline=resolved_baseline_cfg,
        )
        config_path = training_cfg.output_dir / "experiment.yaml"
        save_config(resolved_experiment, config_path)
        LOGGER.info("Saved experiment configuration to %s", config_path)


def _train_potential(args: argparse.Namespace) -> None:
    experiment = load_config(args.config, PotentialExperimentConfig)
    dataset_path = args.dataset or experiment.dataset.path
    if dataset_path is None:
        raise ValueError("A dataset path must be provided via the CLI or configuration file")
    dataset_path = Path(dataset_path)
    dataset = load_npz_dataset(dataset_path)
    species = _resolve_species(dataset, experiment.dataset.species)
    graph_dataset = MolecularGraphDataset(
        dataset,
        species=species,
        cutoff=experiment.dataset.cutoff,
        dtype=experiment.dataset.dtype,
    )
    training_cfg = experiment.training
    overrides = {}
    if args.output is not None:
        overrides["output_dir"] = args.output
    if args.epochs is not None:
        overrides["epochs"] = args.epochs
    if args.batch_size is not None:
        overrides["batch_size"] = args.batch_size
    if args.update_frequency is not None:
        overrides["update_frequency"] = args.update_frequency
    if args.num_workers is not None:
        overrides["num_workers"] = args.num_workers
    if args.lr is not None:
        overrides["learning_rate"] = args.lr
    if args.validation_split is not None:
        overrides["validation_split"] = args.validation_split
    if args.mixed_precision:
        overrides["mixed_precision"] = True
    if args.precision_dtype is not None:
        overrides["autocast_dtype"] = args.precision_dtype
    if args.no_grad_scaler:
        overrides["grad_scaler"] = False
    if args.log_every_steps is not None:
        overrides["log_every_steps"] = args.log_every_steps
    if args.no_tensorboard:
        overrides["tensorboard"] = False
    if overrides:
        if "output_dir" in overrides and not isinstance(overrides["output_dir"], Path):
            overrides["output_dir"] = Path(overrides["output_dir"])
        training_cfg = replace(training_cfg, **overrides)
    elif not isinstance(training_cfg.output_dir, Path):
        training_cfg = replace(training_cfg, output_dir=Path(training_cfg.output_dir))
    if training_cfg.output_dir is None:
        raise ValueError("Potential training configuration must define an output directory")
    configure_logging(training_cfg.output_dir)
    if is_main_process():
        LOGGER.info("Training potential model using dataset at %s", dataset_path)
    model = _build_potential_model(experiment.model, species)
    baseline, baseline_trainable = _load_baseline(experiment.baseline, species)
    if (
        baseline is not None
        and experiment.baseline is not None
        and is_main_process()
    ):
        LOGGER.info("Loaded baseline checkpoint from %s", experiment.baseline.checkpoint)
        if not baseline_trainable:
            LOGGER.info("Baseline parameters will remain frozen during potential training")
    trainer = train_potential_model(
        graph_dataset,
        model,
        config=training_cfg,
        baseline=baseline,
        baseline_requires_grad=baseline_trainable,
    )
    if trainer.distributed.is_main_process():
        checkpoint_path = training_cfg.output_dir / "potential.pt"
        best_path = trainer.best_checkpoint_path
        last_path = trainer.last_checkpoint_path
        if best_path is not None:
            LOGGER.info("Best potential checkpoint saved to %s", best_path)
        if last_path is not None and last_path != best_path:
            LOGGER.info("Last potential checkpoint saved to %s", last_path)
        alias_source = last_path or best_path
        if alias_source is not None:
            if Path(alias_source).resolve() != checkpoint_path.resolve():
                shutil.copy2(alias_source, checkpoint_path)
                LOGGER.info("Copied %s to %s", alias_source, checkpoint_path)
            else:
                LOGGER.info("Best potential checkpoint already stored at %s", checkpoint_path)
        else:
            trainer.save_checkpoint(checkpoint_path)
            LOGGER.info("Saved potential checkpoint to %s", checkpoint_path)
        resolved_dataset_cfg = replace(experiment.dataset, path=dataset_path, species=species)
        resolved_model_cfg = replace(experiment.model)
        resolved_baseline_cfg = (
            replace(experiment.baseline, species=tuple(experiment.baseline.species or species))
            if experiment.baseline is not None
            else None
        )
        resolved_experiment = PotentialExperimentConfig(
            training=training_cfg,
            model=resolved_model_cfg,
            dataset=resolved_dataset_cfg,
            baseline=resolved_baseline_cfg,
        )
        config_path = training_cfg.output_dir / "experiment.yaml"
        save_config(resolved_experiment, config_path)
        LOGGER.info("Saved experiment configuration to %s", config_path)


def _cache_descriptors(args: argparse.Namespace) -> None:
    dataset = load_npz_dataset(args.dataset)
    builder = _DESCRIPTOR_BUILDERS[args.descriptor]
    descriptor = builder(dataset.atoms)
    try:
        from ase import Atoms
    except ImportError as exc:  # pragma: no cover - optional dependency
        raise ImportError("ase is required for descriptor generation") from exc

    processed = 0
    progress_mod = max(args.progress, 1)
    for idx, (numbers, coords) in enumerate(zip(dataset.atoms, dataset.coordinates)):
        atoms = Atoms(numbers=numbers, positions=coords)
        matrix = descriptor.create(atoms)
        cache_descriptor_matrix(args.cache, str(idx), matrix)
        processed += 1
        if processed % progress_mod == 0:
            print(f"Cached descriptors for {processed} molecules")
    print(f"Descriptor cache written to {args.cache}")


def build_parser() -> argparse.ArgumentParser:
    parser = argparse.ArgumentParser(prog="deltamol", description="DeltaMol command line interface")
    subcommands = parser.add_subparsers(dest="command", required=True)

    train_parser = subcommands.add_parser("train-baseline", help="Train the linear atomic baseline")
    train_parser.add_argument("dataset", type=Path, help="Path to the NPZ dataset")
    train_parser.add_argument("--output", type=Path, default=Path("runs/baseline"))
    train_parser.add_argument("--config", type=Path, help="YAML file with training overrides")
    train_parser.add_argument("--epochs", type=int, default=None, help="Number of epochs (default: 200)")
    train_parser.add_argument("--batch-size", type=int, default=None, help="Batch size (default: 128)")
    train_parser.add_argument(
        "--update-frequency",
        type=int,
        default=None,
        help="Accumulate gradients over N batches before stepping the optimizer",
    )
    train_parser.add_argument(
        "--num-workers",
        type=int,
        default=None,
        help="Number of DataLoader workers (default: 0)",
    )
    train_parser.add_argument("--lr", type=float, default=None, help="Learning rate (default: 1e-2)")
    train_parser.add_argument(
        "--mixed-precision",
        action="store_true",
        help="Enable automatic mixed precision during baseline optimisation",
    )
    train_parser.add_argument(
        "--precision-dtype",
        choices=["float16", "bfloat16", "fp16", "bf16"],
        default=None,
        help="Autocast dtype for mixed precision (default: float16 on CUDA, bfloat16 on CPU)",
    )
    train_parser.add_argument(
        "--no-grad-scaler",
        action="store_true",
        help="Disable gradient scaling when mixed precision is enabled",
    )
    train_parser.add_argument(
        "--validation-split",
        type=float,
        default=None,
        help="Validation fraction (default: 0.1)",
    )
<<<<<<< HEAD
    train_parser.add_argument("--seed", type=int, default=None, help="Random seed for reproducibility")
=======
>>>>>>> e1b0dc7f
    train_parser.add_argument(
        "--solver",
        choices=["optimizer", "least_squares"],
        default=None,
        help="Solver for the baseline weights (default: optimizer)",
    )
    train_parser.add_argument(
        "--log-every-steps",
        type=int,
        default=None,
        help="Print batch metrics every N steps (default: 100)",
    )
    train_parser.add_argument(
        "--no-tensorboard",
        action="store_true",
        help="Disable TensorBoard logging for baseline training",
    )
    train_parser.add_argument(
        "--early-stopping-patience",
        type=int,
        default=None,
        help="Stop training after N epochs without validation improvement",
    )
    train_parser.add_argument(
        "--early-stopping-min-delta",
        type=float,
        default=None,
        help="Minimum change in validation loss to count as an improvement",
    )
    train_parser.add_argument(
<<<<<<< HEAD
        "--parameter-init",
        choices=[
            "default",
            "xavier_uniform",
            "xavier_normal",
            "kaiming_uniform",
            "kaiming_normal",
            "orthogonal",
            "zeros",
        ],
        default="default",
        help="Initialisation strategy for trainable parameters",
    )
    train_parser.add_argument(
=======
>>>>>>> e1b0dc7f
        "--best-checkpoint-name",
        type=str,
        default=None,
        help="Filename for the best baseline checkpoint (default: baseline_best.pt)",
    )
    train_parser.add_argument(
        "--last-checkpoint-name",
        type=str,
        default=None,
        help="Filename for the most recent baseline checkpoint (default: baseline_last.pt)",
    )
    train_parser.set_defaults(func=_train_baseline)

    potential_parser = subcommands.add_parser(
        "train-potential", help="Train a neural potential with configurable settings"
    )
    potential_parser.add_argument(
        "dataset",
        type=Path,
        nargs="?",
        help="Path to the NPZ dataset (overrides dataset.path in the config)",
    )
    potential_parser.add_argument(
        "--config",
        type=Path,
        required=True,
        help="YAML file describing dataset, model, and training parameters",
    )
    potential_parser.add_argument(
        "--output",
        type=Path,
        default=None,
        help="Override the output directory defined in the config",
    )
    potential_parser.add_argument("--epochs", type=int, default=None, help="Override epochs")
    potential_parser.add_argument(
        "--batch-size", type=int, default=None, help="Override batch size"
    )
    potential_parser.add_argument(
        "--update-frequency",
        type=int,
        default=None,
        help="Accumulate gradients for N batches before each optimizer step",
    )
    potential_parser.add_argument(
        "--num-workers",
        type=int,
        default=None,
        help="Number of DataLoader workers to use (default: 0)",
    )
    potential_parser.add_argument("--lr", type=float, default=None, help="Override learning rate")
    potential_parser.add_argument(
        "--validation-split",
        type=float,
        default=None,
        help="Override validation split",
    )
    potential_parser.add_argument(
<<<<<<< HEAD
        "--seed", type=int, default=None, help="Random seed for reproducible runs"
    )
    potential_parser.add_argument(
=======
>>>>>>> e1b0dc7f
        "--mixed-precision",
        action="store_true",
        help="Enable automatic mixed precision for potential training",
    )
    potential_parser.add_argument(
        "--precision-dtype",
        choices=["float16", "bfloat16", "fp16", "bf16"],
        default=None,
        help="Autocast dtype for mixed precision (default: float16 on CUDA, bfloat16 on CPU)",
    )
    potential_parser.add_argument(
        "--no-grad-scaler",
        action="store_true",
        help="Disable gradient scaling during mixed precision runs",
    )
    potential_parser.add_argument(
        "--log-every-steps",
        type=int,
        default=None,
        help="Print batch metrics every N steps (default: 100)",
    )
    potential_parser.add_argument(
        "--no-tensorboard",
        action="store_true",
        help="Disable TensorBoard logging for potential training",
    )
<<<<<<< HEAD
    potential_parser.add_argument(
        "--parameter-init",
        choices=[
            "default",
            "xavier_uniform",
            "xavier_normal",
            "kaiming_uniform",
            "kaiming_normal",
            "orthogonal",
            "zeros",
        ],
        default="default",
        help="Initialisation strategy for the potential weights",
    )
=======
>>>>>>> e1b0dc7f
    potential_parser.set_defaults(func=_train_potential)

    descriptor_parser = subcommands.add_parser(
        "cache-descriptors", help="Generate and cache atomic descriptors"
    )
    descriptor_parser.add_argument("dataset", type=Path, help="Path to the NPZ dataset")
    descriptor_parser.add_argument(
        "--descriptor",
        choices=sorted(_DESCRIPTOR_BUILDERS.keys()),
        required=True,
        help="Descriptor family to generate",
    )
    descriptor_parser.add_argument(
        "--cache", type=Path, default=Path("descriptor_cache.h5"), help="Output HDF5 file"
    )
    descriptor_parser.add_argument(
        "--progress", type=int, default=100, help="Print a message every N processed molecules"
    )
    descriptor_parser.set_defaults(func=_cache_descriptors)

    return parser


def main(argv: list[str] | None = None) -> None:
    parser = build_parser()
    args = parser.parse_args(argv)
    args.func(args)


__all__ = ["build_parser", "main"]<|MERGE_RESOLUTION|>--- conflicted
+++ resolved
@@ -99,12 +99,9 @@
 def _train_baseline(args: argparse.Namespace) -> None:
     config = load_config(args.config, TrainingConfig) if args.config else None
     grad_scaler = False if args.no_grad_scaler else None
-<<<<<<< HEAD
     parameter_init = None
     if args.parameter_init and args.parameter_init.lower() not in {"default", "none"}:
         parameter_init = args.parameter_init
-=======
->>>>>>> e1b0dc7f
     run_baseline_training(
         args.dataset,
         args.output,
@@ -124,7 +121,6 @@
         num_workers=args.num_workers,
         log_every_steps=args.log_every_steps,
         tensorboard=False if args.no_tensorboard else None,
-<<<<<<< HEAD
         seed=args.seed,
         parameter_init=parameter_init,
         config=config,
@@ -205,9 +201,6 @@
         config=training_cfg,
         baseline=baseline,
         baseline_requires_grad=baseline_trainable,
-=======
-        config=config,
->>>>>>> e1b0dc7f
     )
     if trainer.distributed.is_main_process():
         checkpoint_path = training_cfg.output_dir / "potential.pt"
@@ -415,10 +408,7 @@
         default=None,
         help="Validation fraction (default: 0.1)",
     )
-<<<<<<< HEAD
     train_parser.add_argument("--seed", type=int, default=None, help="Random seed for reproducibility")
-=======
->>>>>>> e1b0dc7f
     train_parser.add_argument(
         "--solver",
         choices=["optimizer", "least_squares"],
@@ -449,7 +439,6 @@
         help="Minimum change in validation loss to count as an improvement",
     )
     train_parser.add_argument(
-<<<<<<< HEAD
         "--parameter-init",
         choices=[
             "default",
@@ -464,8 +453,6 @@
         help="Initialisation strategy for trainable parameters",
     )
     train_parser.add_argument(
-=======
->>>>>>> e1b0dc7f
         "--best-checkpoint-name",
         type=str,
         default=None,
@@ -524,12 +511,9 @@
         help="Override validation split",
     )
     potential_parser.add_argument(
-<<<<<<< HEAD
         "--seed", type=int, default=None, help="Random seed for reproducible runs"
     )
     potential_parser.add_argument(
-=======
->>>>>>> e1b0dc7f
         "--mixed-precision",
         action="store_true",
         help="Enable automatic mixed precision for potential training",
@@ -556,7 +540,6 @@
         action="store_true",
         help="Disable TensorBoard logging for potential training",
     )
-<<<<<<< HEAD
     potential_parser.add_argument(
         "--parameter-init",
         choices=[
@@ -571,8 +554,6 @@
         default="default",
         help="Initialisation strategy for the potential weights",
     )
-=======
->>>>>>> e1b0dc7f
     potential_parser.set_defaults(func=_train_potential)
 
     descriptor_parser = subcommands.add_parser(
