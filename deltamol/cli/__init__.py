--- conflicted
+++ resolved
@@ -101,28 +101,8 @@
         batch_size=args.batch_size,
         learning_rate=args.lr,
         validation_split=args.validation_split,
-<<<<<<< HEAD
         solver=args.solver,
         config=config,
-=======
-        config=config,
-    )
-
-
-def _train_potential(args: argparse.Namespace) -> None:
-    experiment = load_config(args.config, PotentialExperimentConfig)
-    dataset_path = args.dataset or experiment.dataset.path
-    if dataset_path is None:
-        raise ValueError("A dataset path must be provided via the CLI or configuration file")
-    dataset_path = Path(dataset_path)
-    dataset = load_npz_dataset(dataset_path)
-    species = _resolve_species(dataset, experiment.dataset.species)
-    graph_dataset = MolecularGraphDataset(
-        dataset,
-        species=species,
-        cutoff=experiment.dataset.cutoff,
-        dtype=experiment.dataset.dtype,
->>>>>>> feba32fd
     )
     training_cfg = experiment.training
     overrides = {}
@@ -282,15 +262,12 @@
         default=None,
         help="Validation fraction (default: 0.1)",
     )
-<<<<<<< HEAD
     train_parser.add_argument(
         "--solver",
         choices=["optimizer", "least_squares"],
         default=None,
         help="Solver for the baseline weights (default: optimizer)",
     )
-=======
->>>>>>> feba32fd
     train_parser.set_defaults(func=_train_baseline)
 
     potential_parser = subcommands.add_parser(
